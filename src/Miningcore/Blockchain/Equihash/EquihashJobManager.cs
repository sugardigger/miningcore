--- conflicted
+++ resolved
@@ -108,13 +108,8 @@
 
             try
             {
-<<<<<<< HEAD
                 if (forceUpdate)
                     lastJobRebroadcast = clock.UtcNow;
-=======
-                if(forceUpdate)
-                    lastJobRebroadcast = clock.Now;
->>>>>>> 849cc0da
 
                 var response = string.IsNullOrEmpty(json) ?
                     await GetBlockTemplateAsync() :
@@ -147,7 +142,6 @@
 
                     lock(jobLock)
                     {
-<<<<<<< HEAD
                         if (isNew)
                         {
                             if (via != null)
@@ -163,8 +157,6 @@
                             BlockchainStats.NextNetworkBits = blockTemplate.Bits;
                         }
 
-=======
->>>>>>> 849cc0da
                         validJobs.Insert(0, job);
 
                         // trim active jobs
