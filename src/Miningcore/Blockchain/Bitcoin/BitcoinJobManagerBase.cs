--- conflicted
+++ resolved
@@ -175,15 +175,11 @@
                     var interval = TimeSpan.FromSeconds(Math.Max(1, poolConfig.JobRebroadcastTimeout - 0.1d));
 
                     triggers.Add(btStream
-<<<<<<< HEAD
-                        .Select(json => (!lastJobRebroadcast.HasValue || (clock.UtcNow - lastJobRebroadcast >= interval), "BT-Stream", json))
-=======
                         .Select(json =>
                         {
-                            var force = !lastJobRebroadcast.HasValue || (clock.Now - lastJobRebroadcast >= interval);
+                            var force = !lastJobRebroadcast.HasValue || (clock.UtcNow - lastJobRebroadcast >= interval);
                             return (force, !force ? JobRefreshBy.BlockTemplateStream : JobRefreshBy.BlockTemplateStreamRefresh, json);
                         })
->>>>>>> 849cc0da
                         .Publish()
                         .RefCount());
                 }
