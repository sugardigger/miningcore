/*
Copyright 2017 Coin Foundry (coinfoundry.org)
Authors: Oliver Weichhold (oliver@weichhold.com)

Permission is hereby granted, free of charge, to any person obtaining a copy of this software and
associated documentation files (the "Software"), to deal in the Software without restriction,
including without limitation the rights to use, copy, modify, merge, publish, distribute, sublicense,
and/or sell copies of the Software, and to permit persons to whom the Software is furnished to do so,
subject to the following conditions:

The above copyright notice and this permission notice shall be included in all copies or substantial
portions of the Software.

THE SOFTWARE IS PROVIDED "AS IS", WITHOUT WARRANTY OF ANY KIND, EXPRESS OR IMPLIED, INCLUDING BUT NOT
LIMITED TO THE WARRANTIES OF MERCHANTABILITY, FITNESS FOR A PARTICULAR PURPOSE AND NONINFRINGEMENT.
IN NO EVENT SHALL THE AUTHORS OR COPYRIGHT HOLDERS BE LIABLE FOR ANY CLAIM, DAMAGES OR OTHER LIABILITY,
WHETHER IN AN ACTION OF CONTRACT, TORT OR OTHERWISE, ARISING FROM, OUT OF OR IN CONNECTION WITH THE
SOFTWARE OR THE USE OR OTHER DEALINGS IN THE SOFTWARE.
*/

using System;
using System.Linq;
using System.Reactive;
using System.Reactive.Linq;
using System.Reactive.Threading.Tasks;
using System.Threading;
using System.Threading.Tasks;
using Autofac;
using AutoMapper;
using Miningcore.Blockchain.Ethereum.Configuration;
using Miningcore.Configuration;
using Miningcore.Extensions;
using Miningcore.JsonRpc;
using Miningcore.Messaging;
using Miningcore.Mining;
using Miningcore.Notifications.Messages;
using Miningcore.Persistence;
using Miningcore.Persistence.Repositories;
using Miningcore.Stratum;
using Miningcore.Time;
using Miningcore.Util;
using Newtonsoft.Json;

namespace Miningcore.Blockchain.Ethereum
{
    [CoinFamily(CoinFamily.Ethereum)]
    public class EthereumPool : PoolBase
    {
        public EthereumPool(IComponentContext ctx,
            JsonSerializerSettings serializerSettings,
            IConnectionFactory cf,
            IStatsRepository statsRepo,
            IMapper mapper,
            IMasterClock clock,
            IMessageBus messageBus) :
            base(ctx, serializerSettings, cf, statsRepo, mapper, clock, messageBus)
        {
        }

        private object currentJobParams;
        private EthereumJobManager manager;

        private async Task OnSubscribeAsync(StratumClient client, Timestamped<JsonRpcRequest> tsRequest)
        {
            var request = tsRequest.Value;
            var context = client.ContextAs<EthereumWorkerContext>();

            if(request.Id == null)
                throw new StratumException(StratumError.Other, "missing request id");

            var requestParams = request.ParamsAs<string[]>();

            if(requestParams == null || requestParams.Length < 2 || requestParams.Any(string.IsNullOrEmpty))
                throw new StratumException(StratumError.MinusOne, "invalid request");

            manager.PrepareWorker(client);

            var data = new object[]
                {
                    new object[]
                    {
                        EthereumStratumMethods.MiningNotify,
                        client.ConnectionId,
                        EthereumConstants.EthereumStratumVersion
                    },
                    context.ExtraNonce1
                }
                .ToArray();

            await client.RespondAsync(data, request.Id);

            // setup worker context
            context.IsSubscribed = true;
            context.UserAgent = requestParams[0].Trim();
        }

        private async Task OnAuthorizeAsync(StratumClient client, Timestamped<JsonRpcRequest> tsRequest)
        {
            var request = tsRequest.Value;
            var context = client.ContextAs<EthereumWorkerContext>();

            if(request.Id == null)
                throw new StratumException(StratumError.MinusOne, "missing request id");

            var requestParams = request.ParamsAs<string[]>();
            var workerValue = requestParams?.Length > 0 ? requestParams[0] : null;
            var password = requestParams?.Length > 1 ? requestParams[1] : null;
            var passParts = password?.Split(PasswordControlVarsSeparator);

            // extract worker/miner
            var workerParts = workerValue?.Split('.');
            var minerName = workerParts?.Length > 0 ? workerParts[0].Trim() : null;
            var workerName = workerParts?.Length > 1 ? workerParts[1].Trim() : null;

            // assumes that workerName is an address
            context.IsAuthorized = !string.IsNullOrEmpty(minerName) && manager.ValidateAddress(minerName);
            context.Miner = minerName;
            context.Worker = workerName;

            // respond
            await client.RespondAsync(context.IsAuthorized, request.Id);

            // extract control vars from password
            var staticDiff = GetStaticDiffFromPassparts(passParts);
            if(staticDiff.HasValue &&
                (context.VarDiff != null && staticDiff.Value >= context.VarDiff.Config.MinDiff ||
                    context.VarDiff == null && staticDiff.Value > context.Difficulty))
            {
                context.VarDiff = null; // disable vardiff
                context.SetDifficulty(staticDiff.Value);

                logger.Info(() => $"[{client.ConnectionId}] Setting static difficulty of {staticDiff.Value}");
            }

            await EnsureInitialWorkSent(client);

            // log association
            logger.Info(() => $"[{client.ConnectionId}] Authorized worker {workerValue}");
        }

        private async Task OnSubmitAsync(StratumClient client, Timestamped<JsonRpcRequest> tsRequest, CancellationToken ct)
        {
            var request = tsRequest.Value;
            var context = client.ContextAs<EthereumWorkerContext>();

            try
            {
                if(request.Id == null)
                    throw new StratumException(StratumError.MinusOne, "missing request id");

                // check age of submission (aged submissions are usually caused by high server load)
                var requestAge = clock.UtcNow - tsRequest.Timestamp.UtcDateTime;

                if(requestAge > maxShareAge)
                {
                    logger.Warn(() => $"[{client.ConnectionId}] Dropping stale share submission request (server overloaded?)");
                    return;
                }

                // validate worker
                if(!context.IsAuthorized)
                    throw new StratumException(StratumError.UnauthorizedWorker, "unauthorized worker");
                else if(!context.IsSubscribed)
                    throw new StratumException(StratumError.NotSubscribed, "not subscribed");

                // check request
                var submitRequest = request.ParamsAs<string[]>();

                if(submitRequest.Length != 3 ||
                    submitRequest.Any(string.IsNullOrEmpty))
                    throw new StratumException(StratumError.MinusOne, "malformed PoW result");

                // recognize activity
                context.LastActivity = clock.UtcNow;

                var poolEndpoint = poolConfig.Ports[client.PoolEndpoint.Port];

                var share = await manager.SubmitShareAsync(client, submitRequest, ct);

                await client.RespondAsync(true, request.Id);

                // publish
                messageBus.SendMessage(new ClientShare(client, share));

                // telemetry
                PublishTelemetry(TelemetryCategory.Share, clock.UtcNow - tsRequest.Timestamp.UtcDateTime, true);

                logger.Info(() => $"[{client.ConnectionId}] Share accepted: D={Math.Round(share.Difficulty / EthereumConstants.Pow2x32, 3)}");
                await EnsureInitialWorkSent(client);

                // update pool stats
<<<<<<< HEAD
                if (share.IsBlockCandidate)
                    poolStats.LastPoolBlockTime = clock.UtcNow;
=======
                if(share.IsBlockCandidate)
                    poolStats.LastPoolBlockTime = clock.Now;
>>>>>>> 849cc0da

                // update client stats
                context.Stats.ValidShares++;
                await UpdateVarDiffAsync(client);
            }

            catch(StratumException ex)
            {
                // telemetry
                PublishTelemetry(TelemetryCategory.Share, clock.UtcNow - tsRequest.Timestamp.UtcDateTime, false);

                // update client stats
                context.Stats.InvalidShares++;
                logger.Info(() => $"[{client.ConnectionId}] Share rejected: {ex.Message}");

                // banning
                ConsiderBan(client, context, poolConfig.Banning);

                throw;
            }
        }

        private async Task EnsureInitialWorkSent(StratumClient client)
        {
            var context = client.ContextAs<EthereumWorkerContext>();
            var sendInitialWork = false;

            lock(context)
            {
                if(context.IsSubscribed && context.IsAuthorized && !context.IsInitialWorkSent)
                {
                    context.IsInitialWorkSent = true;
                    sendInitialWork = true;
                }
            }

            if(sendInitialWork)
            {
                // send intial update
                await client.NotifyAsync(EthereumStratumMethods.SetDifficulty, new object[] { context.Difficulty });
                await client.NotifyAsync(EthereumStratumMethods.MiningNotify, currentJobParams);
            }
        }

        protected virtual Task OnNewJobAsync(object jobParams)
        {
            currentJobParams = jobParams;

            logger.Info(() => $"Broadcasting job");

            var tasks = ForEachClient(async client =>
            {
                if(!client.IsAlive)
                    return;

                var context = client.ContextAs<EthereumWorkerContext>();

                if(context.IsSubscribed && context.IsAuthorized && context.IsInitialWorkSent)
                {
                    // check alive
                    var lastActivityAgo = clock.UtcNow - context.LastActivity;

                    if(poolConfig.ClientConnectionTimeout > 0 &&
                        lastActivityAgo.TotalSeconds > poolConfig.ClientConnectionTimeout)
                    {
                        logger.Info(() => $"[{client.ConnectionId}] Booting zombie-worker (idle-timeout exceeded)");
                        DisconnectClient(client);
                        return;
                    }

                    // varDiff: if the client has a pending difficulty change, apply it now
                    if(context.ApplyPendingDifficulty())
                        await client.NotifyAsync(EthereumStratumMethods.SetDifficulty, new object[] { context.Difficulty });

                    // send job
                    await client.NotifyAsync(EthereumStratumMethods.MiningNotify, currentJobParams);
                }
            });

            return Task.WhenAll(tasks);
        }

        #region Overrides

        protected override async Task SetupJobManager(CancellationToken ct)
        {
            manager = ctx.Resolve<EthereumJobManager>();
            manager.Configure(poolConfig, clusterConfig);

            await manager.StartAsync(ct);

            if(poolConfig.EnableInternalStratum == true)
            {
                disposables.Add(manager.Jobs
                    .Select(job => Observable.FromAsync(async () =>
                    {
                        try
                        {
                            await OnNewJobAsync(job);
                        }

                        catch(Exception ex)
                        {
                            logger.Debug(() => $"{nameof(OnNewJobAsync)}: {ex.Message}");
                        }
                    }))
                    .Concat()
                    .Subscribe(_ => { }, ex =>
                    {
                        logger.Debug(ex, nameof(OnNewJobAsync));
                    }));

                // we need work before opening the gates
                await manager.Jobs.Take(1).ToTask(ct);
            }

            else
            {
                // keep updating NetworkStats
                disposables.Add(manager.Jobs.Subscribe());
            }
        }

        protected override async Task InitStatsAsync()
        {
            await base.InitStatsAsync();

            blockchainStats = manager.BlockchainStats;
        }

        protected override WorkerContextBase CreateClientContext()
        {
            return new EthereumWorkerContext();
        }

        protected override async Task OnRequestAsync(StratumClient client,
            Timestamped<JsonRpcRequest> tsRequest, CancellationToken ct)
        {
            var request = tsRequest.Value;

            try
            {
                switch(request.Method)
                {
                    case EthereumStratumMethods.Subscribe:
                        await OnSubscribeAsync(client, tsRequest);
                        break;

                    case EthereumStratumMethods.Authorize:
                        await OnAuthorizeAsync(client, tsRequest);
                        break;

                    case EthereumStratumMethods.SubmitShare:
                        await OnSubmitAsync(client, tsRequest, ct);
                        break;

                    case EthereumStratumMethods.ExtraNonceSubscribe:
                        await client.RespondErrorAsync(StratumError.Other, "not supported", request.Id, false);
                        break;

                    default:
                        logger.Debug(() => $"[{client.ConnectionId}] Unsupported RPC request: {JsonConvert.SerializeObject(request, serializerSettings)}");

                        await client.RespondErrorAsync(StratumError.Other, $"Unsupported request {request.Method}", request.Id);
                        break;
                }
            }

            catch(StratumException ex)
            {
                await client.RespondErrorAsync(ex.Code, ex.Message, request.Id, false);
            }
        }

        public override double HashrateFromShares(double shares, double interval)
        {
            var result = shares / interval;
            return result;
        }

        protected override async Task OnVarDiffUpdateAsync(StratumClient client, double newDiff)
        {
            await base.OnVarDiffUpdateAsync(client, newDiff);

            // apply immediately and notify client
            var context = client.ContextAs<EthereumWorkerContext>();

            if(context.HasPendingDifficulty)
            {
                context.ApplyPendingDifficulty();

                // send job
                await client.NotifyAsync(EthereumStratumMethods.SetDifficulty, new object[] { context.Difficulty });
                await client.NotifyAsync(EthereumStratumMethods.MiningNotify, currentJobParams);
            }
        }

        public override void Configure(PoolConfig poolConfig, ClusterConfig clusterConfig)
        {
            base.Configure(poolConfig, clusterConfig);

            // validate mandatory extra config
            var extraConfig = poolConfig.PaymentProcessing?.Extra?.SafeExtensionDataAs<EthereumPoolPaymentProcessingConfigExtra>();
            if(clusterConfig.PaymentProcessing?.Enabled == true && extraConfig?.CoinbasePassword == null)
                logger.ThrowLogPoolStartupException("\"paymentProcessing.coinbasePassword\" pool-configuration property missing or empty (required for unlocking wallet during payment processing)");
        }

        #endregion // Overrides
    }
}<|MERGE_RESOLUTION|>--- conflicted
+++ resolved
@@ -189,13 +189,8 @@
                 await EnsureInitialWorkSent(client);
 
                 // update pool stats
-<<<<<<< HEAD
                 if (share.IsBlockCandidate)
                     poolStats.LastPoolBlockTime = clock.UtcNow;
-=======
-                if(share.IsBlockCandidate)
-                    poolStats.LastPoolBlockTime = clock.Now;
->>>>>>> 849cc0da
 
                 // update client stats
                 context.Stats.ValidShares++;
