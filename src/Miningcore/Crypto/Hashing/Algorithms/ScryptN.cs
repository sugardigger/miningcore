--- conflicted
+++ resolved
@@ -55,11 +55,7 @@
             Contract.Requires<ArgumentException>(result.Length >= 32, $"{nameof(result)} must be greater or equal 32 bytes");
 
             // get nFactor
-<<<<<<< HEAD
             var ts = ((DateTimeOffset)Clock.UtcNow).ToUnixTimeSeconds();
-=======
-            var ts = ((DateTimeOffset) Clock.Now).ToUnixTimeSeconds();
->>>>>>> 849cc0da
             var n = timetable.First(x => ts >= x.Item2).Item1;
             var nFactor = Math.Log(n) / Math.Log(2);
 
