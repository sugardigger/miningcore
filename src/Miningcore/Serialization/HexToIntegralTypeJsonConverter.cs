--- conflicted
+++ resolved
@@ -22,7 +22,6 @@
                 writer.WriteValue("null");
             else
             {
-<<<<<<< HEAD
                 if(value == null)
                     writer.WriteValue("null");
                 else
@@ -39,24 +38,7 @@
                         writer.WriteValue($"0x{valueToHex}");
                     }
                 }
-
-            }
-                
-=======
-                // Remove all 0 at the beginning
-                object valueToHex = $"{value:x}".TrimStart(new Char[] { '0' });
-                // If value was 0, after trim it is null. Correcting it to 0x0.
-                if(object.Equals(valueToHex, ""))
-                {
-                    writer.WriteValue($"0x{value:x}");
-                }
-                else
-                {
-                    writer.WriteValue($"0x{valueToHex}");
-                }
-            }
-             
->>>>>>> bb5ff89b
+            }    
         }
 
         public override object ReadJson(JsonReader reader, Type objectType, object existingValue, JsonSerializer serializer)
