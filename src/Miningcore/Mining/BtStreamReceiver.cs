using System;
using System.IO;
using System.IO.Compression;
using System.Linq;
using System.Reactive.Disposables;
using System.Reactive.Linq;
using System.Text;
using System.Threading;
using System.Threading.Tasks;
using System.Threading.Tasks.Dataflow;
using Miningcore.Blockchain.Bitcoin.Configuration;
using Miningcore.Blockchain.Cryptonote.Configuration;
using Miningcore.Blockchain.Ethereum.Configuration;
using Miningcore.Configuration;
using Miningcore.Contracts;
using Miningcore.Extensions;
using Miningcore.Messaging;
using Miningcore.Notifications.Messages;
using Miningcore.Time;
using MoreLinq;
using NLog;
using ZeroMQ;

namespace Miningcore.Mining
{
    /// <summary>
    /// Receives external shares from relays and re-publishes for consumption
    /// </summary>
    public class BtStreamReceiver
    {
        public BtStreamReceiver(IMasterClock clock, IMessageBus messageBus)
        {
            Contract.RequiresNonNull(clock, nameof(clock));
            Contract.RequiresNonNull(messageBus, nameof(messageBus));

            this.clock = clock;
            this.messageBus = messageBus;
        }

        private static readonly ILogger logger = LogManager.GetCurrentClassLogger();
        private readonly IMasterClock clock;
        private readonly IMessageBus messageBus;
        private ClusterConfig clusterConfig;
        private CompositeDisposable disposables = new CompositeDisposable();
        private readonly CancellationTokenSource cts = new CancellationTokenSource();

        private void StartMessageReceiver(ZmqPubSubEndpointConfig[] endpoints)
        {
            Task.Run(() =>
            {
                Thread.CurrentThread.Name = "BtStreamReceiver Socket Poller";
                var timeout = TimeSpan.FromMilliseconds(1000);
                var reconnectTimeout = TimeSpan.FromSeconds(300);

                var relays = endpoints
                    .DistinctBy(x => $"{x.Url}:{x.SharedEncryptionKey}")
                    .ToArray();

                while(!cts.IsCancellationRequested)
                {
                    // track last message received per endpoint
                    var lastMessageReceived = relays.Select(_ => clock.UtcNow).ToArray();

                    try
                    {
                        // setup sockets
                        var sockets = relays.Select(SetupSubSocket).ToArray();

                        using(new CompositeDisposable(sockets))
                        {
                            var pollItems = sockets.Select(_ => ZPollItem.CreateReceiver()).ToArray();

                            while(!cts.IsCancellationRequested)
                            {
                                if(sockets.PollIn(pollItems, out var messages, out var error, timeout))
                                {
                                    for(var i = 0; i < messages.Length; i++)
                                    {
                                        var msg = messages[i];

                                        if(msg != null)
                                        {
                                            lastMessageReceived[i] = clock.UtcNow;

                                            using(msg)
                                            {
                                                ProcessMessage(msg);
                                            }
                                        }

<<<<<<< HEAD
                                        else if (clock.UtcNow - lastMessageReceived[i] > reconnectTimeout)
=======
                                        else if(clock.Now - lastMessageReceived[i] > reconnectTimeout)
>>>>>>> 849cc0da
                                        {
                                            // re-create socket
                                            sockets[i].Dispose();
                                            sockets[i] = SetupSubSocket(relays[i]);

                                            // reset clock
                                            lastMessageReceived[i] = clock.UtcNow;

                                            logger.Info(() => $"Receive timeout of {reconnectTimeout.TotalSeconds} seconds exceeded. Re-connecting to {relays[i].Url} ...");
                                        }
                                    }

                                    if(error != null)
                                        logger.Error(() => $"{nameof(ShareReceiver)}: {error.Name} [{error.Name}] during receive");
                                }
                            }
                        }
                    }

                    catch(Exception ex)
                    {
                        logger.Error(() => $"{nameof(ShareReceiver)}: {ex}");

                        if(!cts.IsCancellationRequested)
                            Thread.Sleep(1000);
                    }
                }
            }, cts.Token);
        }

        private static ZSocket SetupSubSocket(ZmqPubSubEndpointConfig relay)
        {
            var subSocket = new ZSocket(ZSocketType.SUB);
            subSocket.SetupCurveTlsClient(relay.SharedEncryptionKey, logger);
            subSocket.Connect(relay.Url);
            subSocket.SubscribeAll();

            if(subSocket.CurveServerKey != null)
                logger.Info($"Monitoring Bt-Stream source {relay.Url} using Curve public-key {subSocket.CurveServerKey.ToHexString()}");
            else
                logger.Info($"Monitoring Bt-Stream source {relay.Url}");

            return subSocket;
        }

        private void ProcessMessage(ZMessage msg)
        {
            // extract frames
            var topic = msg[0].ToString(Encoding.UTF8);
            var flags = msg[1].ReadUInt32();
            var data = msg[2].Read();
            var sent = DateTimeOffset.FromUnixTimeMilliseconds(msg[3].ReadInt64()).DateTime;

            // TMP FIX
            if(flags != 0 && ((flags & 1) == 0))
                flags = BitConverter.ToUInt32(BitConverter.GetBytes(flags).ToNewReverseArray());

            // compressed
            if((flags & 1) == 1)
            {
                using(var stm = new MemoryStream(data))
                {
                    using(var stmOut = new MemoryStream())
                    {
                        using(var ds = new DeflateStream(stm, CompressionMode.Decompress))
                        {
                            ds.CopyTo(stmOut);
                        }

                        data = stmOut.ToArray();
                    }
                }
            }

            // convert
            var content = Encoding.UTF8.GetString(data);

            // publish
            messageBus.SendMessage(new BtStreamMessage(topic, content, sent, DateTime.UtcNow));
        }

        #region API-Surface

        public void Start(ClusterConfig clusterConfig)
        {
            this.clusterConfig = clusterConfig;

            var endpoints = clusterConfig.Pools.Select(x =>
                    x.Extra.SafeExtensionDataAs<BitcoinPoolConfigExtra>()?.BtStream ??
                    x.Extra.SafeExtensionDataAs<CryptonotePoolConfigExtra>()?.BtStream ??
                    x.Extra.SafeExtensionDataAs<EthereumPoolConfigExtra>()?.BtStream)
                .Where(x => x != null)
                .DistinctBy(x => $"{x.Url}:{x.SharedEncryptionKey}")
                .ToArray();

            if(endpoints.Any())
                StartMessageReceiver(endpoints);
        }

        public void Stop()
        {
            logger.Info(() => "Stopping ..");

            cts.Cancel();
            disposables.Dispose();

            logger.Info(() => "Stopped");
        }

        #endregion // API-Surface
    }
}<|MERGE_RESOLUTION|>--- conflicted
+++ resolved
@@ -88,12 +88,9 @@
                                             }
                                         }
 
-<<<<<<< HEAD
                                         else if (clock.UtcNow - lastMessageReceived[i] > reconnectTimeout)
-=======
-                                        else if(clock.Now - lastMessageReceived[i] > reconnectTimeout)
->>>>>>> 849cc0da
-                                        {
+
+											{
                                             // re-create socket
                                             sockets[i].Dispose();
                                             sockets[i] = SetupSubSocket(relays[i]);
