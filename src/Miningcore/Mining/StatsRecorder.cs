using Autofac;
using AutoMapper;
using Miningcore.Configuration;
using Miningcore.Contracts;
using Miningcore.Extensions;
using Miningcore.Messaging;
using Miningcore.Persistence;
using Miningcore.Persistence.Model;
using Miningcore.Persistence.Repositories;
using Miningcore.Time;
using NLog;
using Polly;
using System;
using System.Collections.Concurrent;
using System.Data.Common;
using System.Linq;
using System.Net.Sockets;
using System.Threading;
using System.Threading.Tasks;

namespace Miningcore.Mining
{
    public class StatsRecorder
    {
        public StatsRecorder(IComponentContext ctx,
            IMasterClock clock,
            IConnectionFactory cf,
            IMessageBus messageBus,
            IMapper mapper,
            IShareRepository shareRepo,
            IStatsRepository statsRepo)
        {
            Contract.RequiresNonNull(ctx, nameof(ctx));
            Contract.RequiresNonNull(clock, nameof(clock));
            Contract.RequiresNonNull(cf, nameof(cf));
            Contract.RequiresNonNull(messageBus, nameof(messageBus));
            Contract.RequiresNonNull(mapper, nameof(mapper));
            Contract.RequiresNonNull(shareRepo, nameof(shareRepo));
            Contract.RequiresNonNull(statsRepo, nameof(statsRepo));

            this.ctx = ctx;
            this.clock = clock;
            this.cf = cf;
            this.mapper = mapper;
            this.messageBus = messageBus;
            this.shareRepo = shareRepo;
            this.statsRepo = statsRepo;

            BuildFaultHandlingPolicy();
        }
        
        private readonly IMasterClock clock;
        private readonly IStatsRepository statsRepo;
        private readonly IConnectionFactory cf;
        private readonly IMapper mapper;
        private readonly IMessageBus messageBus;
        private readonly IComponentContext ctx;
        private readonly IShareRepository shareRepo;
<<<<<<< HEAD
        private readonly AutoResetEvent stopEvent = new AutoResetEvent(false);
        private readonly ConcurrentDictionary<string, IMiningPool> pools = new ConcurrentDictionary<string, IMiningPool>();
        private const int StatsInterval = 5; // minutes
        private const int StatsCleanupInterval = 24; // hours
        private const int StatsDBCleanupHistory = 90;  // days
        private const int HashrateCalculationWindow = 60; // minutes
=======
        private readonly CancellationTokenSource cts = new CancellationTokenSource();
        private readonly ConcurrentDictionary<string, IMiningPool> pools = new ConcurrentDictionary<string, IMiningPool>();
        private readonly TimeSpan interval = TimeSpan.FromMinutes(5);
        private const int HashrateCalculationWindow = 1200; // seconds
        private const int MinHashrateCalculationWindow = 300; // seconds
        private const double HashrateBoostFactor = 1.1d;
>>>>>>> 849cc0da
        private ClusterConfig clusterConfig;
        private const int RetryCount = 4;
        private IAsyncPolicy readFaultPolicy;

        private static readonly ILogger logger = LogManager.GetCurrentClassLogger();

        #region API-Surface

        public void Configure(ClusterConfig clusterConfig)
        {
            this.clusterConfig = clusterConfig;
        }

        public void AttachPool(IMiningPool pool)
        {
            pools[pool.Config.Id] = pool;
        }

        public void Start()
        {
            Task.Run(async () =>
            {
                logger.Info(() => "Online");

                // warm-up delay
<<<<<<< HEAD
                Thread.Sleep(TimeSpan.FromSeconds(10));

                var _StatsInterval = clusterConfig.Statistics?.StatsInterval ?? StatsInterval;
                var poolStatsInterval = TimeSpan.FromMinutes(_StatsInterval);
                var performStatsGcInterval = DateTime.UtcNow;

                while (true)
=======
                await Task.Delay(TimeSpan.FromSeconds(10));

                while(!cts.IsCancellationRequested)
>>>>>>> 849cc0da
                {
                    try
                    {
                        await UpdatePoolHashratesAsync();    // Pool stats update

                        // Stats cleanup at interval
                        logger.Info(() => $"Next Stats DB cleanup at {performStatsGcInterval.ToLocalTime()}");
                        if (clock.UtcNow >= performStatsGcInterval)
                        {
                            await PerformStatsGcAsync();
                            var _StatsCleanupInterval = clusterConfig.Statistics?.StatsCleanupInterval ?? StatsCleanupInterval;
                            performStatsGcInterval = DateTime.UtcNow.AddHours(_StatsCleanupInterval);
                        }
                    }

                    catch(Exception ex)
                    {
                        logger.Error(ex);
                    }

<<<<<<< HEAD
                    var waitResult = stopEvent.WaitOne(poolStatsInterval);

                    // check if stop was signalled
                    if (waitResult)
                        break;
=======
                    await Task.Delay(interval, cts.Token);
>>>>>>> 849cc0da
                }
            });
        }

        public void Stop()
        {
            logger.Info(() => "Stopping ..");

            cts.Cancel();

            logger.Info(() => "Stopped");
        }

        #endregion // API-Surface

        private async Task UpdatePoolHashratesAsync()
        {
            var _HashrateCalculationWindow = clusterConfig.Statistics?.HashrateCalculationWindow ?? HashrateCalculationWindow;
            var CurrentTimeUtc = clock.UtcNow;
            var TimeFrom = CurrentTimeUtc.AddMinutes(-_HashrateCalculationWindow);
            var StatsWindowsTimeFrame = TimeSpan.FromMinutes(_HashrateCalculationWindow);
   
            var stats = new MinerWorkerPerformanceStats
            {
                Created = CurrentTimeUtc
            };

            foreach(var poolId in pools.Keys)
            {
                stats.PoolId = poolId;

                logger.Info(() => $"Updating hashrates for pool {poolId}");

                var pool = pools[poolId];
                pool.PoolStats.ConnectedMiners = 0;
                pool.PoolStats.PoolHashrate = 0;
                pool.PoolStats.SharesPerSecond = 0;
                double poolHashrate = 0;

                // fetch stats from DB for the last X minutes
                var result = await readFaultPolicy.ExecuteAsync(() =>
                    cf.Run(con => shareRepo.GetHashAccumulationBetweenCreatedAsync(con, poolId, TimeFrom.AddMinutes(-(StatsInterval*2)), CurrentTimeUtc)));

                var byMiner = result.GroupBy(x => x.Miner).ToArray();

<<<<<<< HEAD
                // calculate & update pool, connected workers & hashrates
                if (result.Length > 0)
                {
                    if (result.Max(x => x.LastShare) >= TimeFrom)
=======
                if(result.Length > 0)
                {
                    // calculate pool stats
                    var windowActual = (result.Max(x => x.LastShare) - result.Min(x => x.FirstShare)).TotalSeconds;

                    if(windowActual >= MinHashrateCalculationWindow)
>>>>>>> 849cc0da
                    {
                        pool.PoolStats.ConnectedMiners = byMiner.Length; // update connected miners

                        // Stats calc windows
                        var TimeFrameBeforeFirstShare = ((result.Min(x => x.FirstShare) - TimeFrom).TotalSeconds)/2;
                        var TimeFrameAfterLastShare = ((CurrentTimeUtc - result.Max(x => x.LastShare)).TotalSeconds);
                        var poolHashTimeFrame = StatsWindowsTimeFrame.TotalSeconds - TimeFrameBeforeFirstShare + TimeFrameAfterLastShare;

                        // pool hashrate
                        var poolHashesAccumulated = result.Sum(x => x.Sum);
                        poolHashrate = pool.HashrateFromShares(poolHashesAccumulated, poolHashTimeFrame);
                        poolHashrate = Math.Ceiling(poolHashrate);
                        pool.PoolStats.PoolHashrate = poolHashrate;

                        // pool shares
                        var poolHashesCountAccumulated = 0;  // ToDo: beter calc
                        pool.PoolStats.SharesPerSecond = (int) (poolHashesCountAccumulated / poolHashTimeFrame);
                    }
                    else
                    {
                        poolHashrate = 0;
                    }

                }
                messageBus.NotifyHashrateUpdated(pool.Config.Id, poolHashrate);

<<<<<<< HEAD
                logger.Info(() => $"Connected Miners {poolId}: {pool.PoolStats.ConnectedMiners} miners");
                logger.Info(() => $"Pool hashrate {poolId}: {pool.PoolStats.PoolHashrate} hashes/sec");
                logger.Info(() => $"Pool shares {poolId}: {pool.PoolStats.SharesPerSecond} shares/sec");

                // persist. Save pool stats in DB.
=======
                else
                {
                    // reset
                    pool.PoolStats.ConnectedMiners = 0;
                    pool.PoolStats.PoolHashrate = 0;
                    pool.PoolStats.SharesPerSecond = 0;

                    messageBus.NotifyHashrateUpdated(pool.Config.Id, 0);

                    logger.Info(() => $"Reset performance stats for pool {poolId}");
                }

                // persist
>>>>>>> 849cc0da
                await cf.RunTx(async (con, tx) =>
                {
                    var mapped = new Persistence.Model.PoolStats
                    {
                        PoolId = poolId,
                        Created = CurrentTimeUtc
                    };

                    mapper.Map(pool.PoolStats, mapped);
                    mapper.Map(pool.NetworkStats, mapped);    // ToDo: Get Network hashrate

                    await statsRepo.InsertPoolStatsAsync(con, tx, mapped);
                });

<<<<<<< HEAD
                if (result.Length == 0)
                {
=======
                if(result.Length == 0)
>>>>>>> 849cc0da
                    continue;
                }

<<<<<<< HEAD
                if (result.Length > 0)
                {
                    if (result.Max(x => x.LastShare) >= TimeFrom)
                    {
                        // calculate & update miner, worker hashrates
                        foreach (var minerHashes in byMiner)
=======
                // retrieve most recent miner/worker hashrate sample, if non-zero
                var previousMinerWorkerHashrates = await cf.Run(async (con) =>
                {
                    return await statsRepo.GetPoolMinerWorkerHashratesAsync(con, poolId);
                });

                string buildKey(string miner, string worker = null)
                {
                    return !string.IsNullOrEmpty(worker) ? $"{miner}:{worker}" : miner;
                }

                var previousNonZeroMinerWorkers = new HashSet<string>(
                    previousMinerWorkerHashrates.Select(x => buildKey(x.Miner, x.Worker)));

                var currentNonZeroMinerWorkers = new HashSet<string>();

                // calculate & update miner, worker hashrates
                foreach(var minerHashes in byMiner)
                {
                    double minerTotalHashrate = 0;

                    await cf.RunTx(async (con, tx) =>
                    {
                        stats.Miner = minerHashes.Key;

                        // book keeping
                        currentNonZeroMinerWorkers.Add(buildKey(stats.Miner));

                        foreach(var item in minerHashes)
>>>>>>> 849cc0da
                        {
                            double minerTotalHashrate = 0;

<<<<<<< HEAD
                            await cf.RunTx(async (con, tx) =>
                            {
                                stats.Miner = minerHashes.Key;
                                foreach (var item in minerHashes)
                                {
                                    double minerHashrate = 0;
                                    stats.Worker = "Default_Miner";
                                    stats.Hashrate = 0;
                                    stats.SharesPerSecond = 0;

                                    var TimeFrameBeforeFirstShare = ((minerHashes.Min(x => x.FirstShare) - TimeFrom).TotalSeconds)/2;
                                    var TimeFrameAfterLastShare = ((CurrentTimeUtc - minerHashes.Max(x => x.LastShare)).TotalSeconds);
                                    var minerHashTimeFrame = StatsWindowsTimeFrame.TotalSeconds - TimeFrameBeforeFirstShare + TimeFrameAfterLastShare;

                                    // calculate miner/worker stats
                                    minerHashrate = pool.HashrateFromShares(item.Sum, minerHashTimeFrame);
                                    minerHashrate = Math.Ceiling(minerHashrate);
                                    minerTotalHashrate += minerHashrate;
                                    stats.Hashrate = minerHashrate;
                                    if (item.Worker != null) {stats.Worker = item.Worker;}
                                    stats.SharesPerSecond = (double) item.Count / minerHashTimeFrame;

                                    // persist. Save miner stats in DB.
                                    await statsRepo.InsertMinerWorkerPerformanceStatsAsync(con, tx, stats);

                                    logger.Info(() => $"Miner: {stats.Miner}.{stats.Worker} | Hashrate: {minerHashrate} | Shares per sec: {stats.SharesPerSecond}");
                                    messageBus.NotifyHashrateUpdated(pool.Config.Id, minerHashrate, stats.Miner, stats.Worker);
                                }
                            });

                            logger.Info(() => $"Total miner hashrate: {stats.Miner} | {minerTotalHashrate}");
                            messageBus.NotifyHashrateUpdated(pool.Config.Id, minerTotalHashrate, stats.Miner, null);
                        }
                    }
                    else
                    {
                        foreach (var minerHashes in byMiner)
                        {
                            await cf.RunTx(async (con, tx) =>
                            {
                                stats.Miner = minerHashes.Key;
                                stats.Worker = "Default_Miner";
                                stats.Hashrate = 0;
                                stats.SharesPerSecond = 0;
                                
                                logger.Info(() => $"Miner: {stats.Miner}.{stats.Worker} | Hashrate: {stats.Hashrate} | Shares per sec: {stats.SharesPerSecond}");
                                messageBus.NotifyHashrateUpdated(pool.Config.Id, stats.Hashrate, stats.Miner, stats.Worker);
                            });
                        }
                    }
=======
                            if(windowActual >= MinHashrateCalculationWindow)
                            {
                                var hashrate = pool.HashrateFromShares(item.Sum, windowActual) * HashrateBoostFactor;
                                minerTotalHashrate += hashrate;

                                // update
                                stats.Hashrate = hashrate;
                                stats.Worker = item.Worker;
                                stats.SharesPerSecond = (double) item.Count / windowActual;

                                // persist
                                await statsRepo.InsertMinerWorkerPerformanceStatsAsync(con, tx, stats);

                                // broadcast
                                messageBus.NotifyHashrateUpdated(pool.Config.Id, hashrate, stats.Miner, item.Worker);

                                // book keeping
                                currentNonZeroMinerWorkers.Add(buildKey(stats.Miner, stats.Worker));
                            }
                        }
                    });

                    messageBus.NotifyHashrateUpdated(pool.Config.Id, minerTotalHashrate, stats.Miner, null);
>>>>>>> 849cc0da
                }

                // identify and reset "orphaned" hashrates
                var orphanedHashrateForMinerWorker = previousNonZeroMinerWorkers.Except(currentNonZeroMinerWorkers).ToArray();

                await cf.RunTx(async (con, tx) =>
                {
                    // reset
                    stats.Hashrate = 0;
                    stats.SharesPerSecond = 0;

                    foreach(var item in orphanedHashrateForMinerWorker)
                    {
                        var parts = item.Split(":");
                        var miner = parts[0];
                        var worker = parts.Length > 1 ? parts[1] : null;

                        stats.Miner = parts[0];
                        stats.Worker = worker;

                        // persist
                        await statsRepo.InsertMinerWorkerPerformanceStatsAsync(con, tx, stats);

                        // broadcast
                        messageBus.NotifyHashrateUpdated(pool.Config.Id, 0, stats.Miner, stats.Worker);

                        if(string.IsNullOrEmpty(stats.Worker))
                            logger.Info(() => $"Reset performance stats for miner {stats.Miner} on pool {poolId}");
                        else
                            logger.Info(() => $"Reset performance stats for worker {stats.Worker} of miner {stats.Miner} on pool {poolId}");
                    }
                });
            }
        }

        private async Task PerformStatsGcAsync()
        {
            logger.Info(() => $"Performing stats DB cleanup");

            await cf.Run(async con =>
            {
                var _StatsInterval = clusterConfig.Statistics?.StatsInterval ?? StatsInterval;
                var _StatsDBCleanupHistory = clusterConfig.Statistics?.StatsDBCleanupHistory ?? StatsDBCleanupHistory;
                logger.Info(() => $"Removing all stats older then {_StatsDBCleanupHistory} days");

                var cutOff = DateTime.UtcNow.AddDays(-_StatsDBCleanupHistory);
                
                var rowCount = await statsRepo.DeletePoolStatsBeforeAsync(con, cutOff);
                if(rowCount > 0)
                    logger.Info(() => $"Deleted {rowCount} old poolstats records");

                rowCount = await statsRepo.DeleteMinerStatsBeforeAsync(con, cutOff);
                if(rowCount > 0)
                    logger.Info(() => $"Deleted {rowCount} old minerstats records");
            });

            logger.Info(() => $"Stats cleanup DB complete");
        }

        private void BuildFaultHandlingPolicy()
        {
            var retry = Policy
                .Handle<DbException>()
                .Or<SocketException>()
                .Or<TimeoutException>()
                .RetryAsync(RetryCount, OnPolicyRetry);

            readFaultPolicy = retry;
        }

        private static void OnPolicyRetry(Exception ex, int retry, object context)
        {
            logger.Warn(() => $"Retry {retry} due to {ex.Source}: {ex.GetType().Name} ({ex.Message})");
        }
    }
}<|MERGE_RESOLUTION|>--- conflicted
+++ resolved
@@ -32,8 +32,8 @@
         {
             Contract.RequiresNonNull(ctx, nameof(ctx));
             Contract.RequiresNonNull(clock, nameof(clock));
-            Contract.RequiresNonNull(cf, nameof(cf));
-            Contract.RequiresNonNull(messageBus, nameof(messageBus));
+            Contract.RequiresNonNull(cf, nameof(cf));
+            Contract.RequiresNonNull(messageBus, nameof(messageBus));
             Contract.RequiresNonNull(mapper, nameof(mapper));
             Contract.RequiresNonNull(shareRepo, nameof(shareRepo));
             Contract.RequiresNonNull(statsRepo, nameof(statsRepo));
@@ -56,21 +56,13 @@
         private readonly IMessageBus messageBus;
         private readonly IComponentContext ctx;
         private readonly IShareRepository shareRepo;
-<<<<<<< HEAD
         private readonly AutoResetEvent stopEvent = new AutoResetEvent(false);
-        private readonly ConcurrentDictionary<string, IMiningPool> pools = new ConcurrentDictionary<string, IMiningPool>();
+        private readonly ConcurrentDictionary<string, IMiningPool> pools = new ConcurrentDictionary<string, IMiningPool>();
         private const int StatsInterval = 5; // minutes
         private const int StatsCleanupInterval = 24; // hours
-        private const int StatsDBCleanupHistory = 90;  // days
+        private const int StatsDBCleanupHistory = 90;  // days
         private const int HashrateCalculationWindow = 60; // minutes
-=======
-        private readonly CancellationTokenSource cts = new CancellationTokenSource();
-        private readonly ConcurrentDictionary<string, IMiningPool> pools = new ConcurrentDictionary<string, IMiningPool>();
-        private readonly TimeSpan interval = TimeSpan.FromMinutes(5);
-        private const int HashrateCalculationWindow = 1200; // seconds
-        private const int MinHashrateCalculationWindow = 300; // seconds
-        private const double HashrateBoostFactor = 1.1d;
->>>>>>> 849cc0da
+
         private ClusterConfig clusterConfig;
         private const int RetryCount = 4;
         private IAsyncPolicy readFaultPolicy;
@@ -92,11 +84,10 @@
         public void Start()
         {
             Task.Run(async () =>
-            {
+            {
                 logger.Info(() => "Online");
 
                 // warm-up delay
-<<<<<<< HEAD
                 Thread.Sleep(TimeSpan.FromSeconds(10));
 
                 var _StatsInterval = clusterConfig.Statistics?.StatsInterval ?? StatsInterval;
@@ -104,18 +95,17 @@
                 var performStatsGcInterval = DateTime.UtcNow;
 
                 while (true)
-=======
-                await Task.Delay(TimeSpan.FromSeconds(10));
-
-                while(!cts.IsCancellationRequested)
->>>>>>> 849cc0da
+					
+                // ORG cf-master
+				// await Task.Delay(TimeSpan.FromSeconds(10));
+                // while(!cts.IsCancellationRequested)
                 {
                     try
                     {
                         await UpdatePoolHashratesAsync();    // Pool stats update
 
                         // Stats cleanup at interval
-                        logger.Info(() => $"Next Stats DB cleanup at {performStatsGcInterval.ToLocalTime()}");
+                        logger.Info(() => $"Next Stats DB cleanup at {performStatsGcInterval.ToLocalTime()}");
                         if (clock.UtcNow >= performStatsGcInterval)
                         {
                             await PerformStatsGcAsync();
@@ -129,15 +119,15 @@
                         logger.Error(ex);
                     }
 
-<<<<<<< HEAD
                     var waitResult = stopEvent.WaitOne(poolStatsInterval);
 
                     // check if stop was signalled
                     if (waitResult)
                         break;
-=======
-                    await Task.Delay(interval, cts.Token);
->>>>>>> 849cc0da
+
+                    // ORG cf-master
+					//await Task.Delay(interval, cts.Token);
+
                 }
             });
         }
@@ -155,7 +145,7 @@
 
         private async Task UpdatePoolHashratesAsync()
         {
-            var _HashrateCalculationWindow = clusterConfig.Statistics?.HashrateCalculationWindow ?? HashrateCalculationWindow;
+            var _HashrateCalculationWindow = clusterConfig.Statistics?.HashrateCalculationWindow ?? HashrateCalculationWindow;
             var CurrentTimeUtc = clock.UtcNow;
             var TimeFrom = CurrentTimeUtc.AddMinutes(-_HashrateCalculationWindow);
             var StatsWindowsTimeFrame = TimeSpan.FromMinutes(_HashrateCalculationWindow);
@@ -183,34 +173,33 @@
 
                 var byMiner = result.GroupBy(x => x.Miner).ToArray();
 
-<<<<<<< HEAD
                 // calculate & update pool, connected workers & hashrates
                 if (result.Length > 0)
                 {
                     if (result.Max(x => x.LastShare) >= TimeFrom)
-=======
-                if(result.Length > 0)
-                {
-                    // calculate pool stats
-                    var windowActual = (result.Max(x => x.LastShare) - result.Min(x => x.FirstShare)).TotalSeconds;
-
-                    if(windowActual >= MinHashrateCalculationWindow)
->>>>>>> 849cc0da
+
+                // ORG cf-master
+				// if(result.Length > 0)
+                // {
+                //    // calculate pool stats
+                //    var windowActual = (result.Max(x => x.LastShare) - result.Min(x => x.FirstShare)).TotalSeconds;
+                //    if(windowActual >= MinHashrateCalculationWindow)
+
                     {
                         pool.PoolStats.ConnectedMiners = byMiner.Length; // update connected miners
 
                         // Stats calc windows
                         var TimeFrameBeforeFirstShare = ((result.Min(x => x.FirstShare) - TimeFrom).TotalSeconds)/2;
                         var TimeFrameAfterLastShare = ((CurrentTimeUtc - result.Max(x => x.LastShare)).TotalSeconds);
-                        var poolHashTimeFrame = StatsWindowsTimeFrame.TotalSeconds - TimeFrameBeforeFirstShare + TimeFrameAfterLastShare;
-
-                        // pool hashrate
+                        var poolHashTimeFrame = StatsWindowsTimeFrame.TotalSeconds - TimeFrameBeforeFirstShare + TimeFrameAfterLastShare;
+
+                        // pool hashrate
                         var poolHashesAccumulated = result.Sum(x => x.Sum);
                         poolHashrate = pool.HashrateFromShares(poolHashesAccumulated, poolHashTimeFrame);
                         poolHashrate = Math.Ceiling(poolHashrate);
-                        pool.PoolStats.PoolHashrate = poolHashrate;
-
-                        // pool shares
+                        pool.PoolStats.PoolHashrate = poolHashrate;
+
+                        // pool shares
                         var poolHashesCountAccumulated = 0;  // ToDo: beter calc
                         pool.PoolStats.SharesPerSecond = (int) (poolHashesCountAccumulated / poolHashTimeFrame);
                     }
@@ -222,13 +211,10 @@
                 }
                 messageBus.NotifyHashrateUpdated(pool.Config.Id, poolHashrate);
 
-<<<<<<< HEAD
                 logger.Info(() => $"Connected Miners {poolId}: {pool.PoolStats.ConnectedMiners} miners");
                 logger.Info(() => $"Pool hashrate {poolId}: {pool.PoolStats.PoolHashrate} hashes/sec");
                 logger.Info(() => $"Pool shares {poolId}: {pool.PoolStats.SharesPerSecond} shares/sec");
 
-                // persist. Save pool stats in DB.
-=======
                 else
                 {
                     // reset
@@ -241,8 +227,7 @@
                     logger.Info(() => $"Reset performance stats for pool {poolId}");
                 }
 
-                // persist
->>>>>>> 849cc0da
+                // persist. Save pool stats in DB.
                 await cf.RunTx(async (con, tx) =>
                 {
                     var mapped = new Persistence.Model.PoolStats
@@ -257,57 +242,54 @@
                     await statsRepo.InsertPoolStatsAsync(con, tx, mapped);
                 });
 
-<<<<<<< HEAD
                 if (result.Length == 0)
                 {
-=======
-                if(result.Length == 0)
->>>>>>> 849cc0da
                     continue;
                 }
 
-<<<<<<< HEAD
+		// diff start
                 if (result.Length > 0)
                 {
                     if (result.Max(x => x.LastShare) >= TimeFrom)
                     {
                         // calculate & update miner, worker hashrates
                         foreach (var minerHashes in byMiner)
-=======
-                // retrieve most recent miner/worker hashrate sample, if non-zero
-                var previousMinerWorkerHashrates = await cf.Run(async (con) =>
-                {
-                    return await statsRepo.GetPoolMinerWorkerHashratesAsync(con, poolId);
-                });
-
-                string buildKey(string miner, string worker = null)
-                {
-                    return !string.IsNullOrEmpty(worker) ? $"{miner}:{worker}" : miner;
-                }
-
-                var previousNonZeroMinerWorkers = new HashSet<string>(
-                    previousMinerWorkerHashrates.Select(x => buildKey(x.Miner, x.Worker)));
-
-                var currentNonZeroMinerWorkers = new HashSet<string>();
-
-                // calculate & update miner, worker hashrates
-                foreach(var minerHashes in byMiner)
-                {
-                    double minerTotalHashrate = 0;
-
-                    await cf.RunTx(async (con, tx) =>
-                    {
-                        stats.Miner = minerHashes.Key;
-
-                        // book keeping
-                        currentNonZeroMinerWorkers.Add(buildKey(stats.Miner));
-
-                        foreach(var item in minerHashes)
->>>>>>> 849cc0da
-                        {
+		
+		// diff end. below is new code to test
+        //        // retrieve most recent miner/worker hashrate sample, if non-zero
+        //        var previousMinerWorkerHashrates = await cf.Run(async (con) =>
+        //        {
+        //            return await statsRepo.GetPoolMinerWorkerHashratesAsync(con, poolId);
+        //        });
+
+        //        string buildKey(string miner, string worker = null)
+        //        {
+        //            return !string.IsNullOrEmpty(worker) ? $"{miner}:{worker}" : miner;
+        //        }
+
+        //        var previousNonZeroMinerWorkers = new HashSet<string>(
+        //            previousMinerWorkerHashrates.Select(x => buildKey(x.Miner, x.Worker)));
+
+        //        var currentNonZeroMinerWorkers = new HashSet<string>();
+
+        //        // calculate & update miner, worker hashrates
+        //        foreach(var minerHashes in byMiner)
+        //        {
+        //            double minerTotalHashrate = 0;
+
+        //            await cf.RunTx(async (con, tx) =>
+        //            {
+        //                stats.Miner = minerHashes.Key;
+
+        //                // book keeping
+        //                currentNonZeroMinerWorkers.Add(buildKey(stats.Miner));
+
+        //               foreach(var item in minerHashes)
+        // end new code
+						{
                             double minerTotalHashrate = 0;
 
-<<<<<<< HEAD
+		// start diff code
                             await cf.RunTx(async (con, tx) =>
                             {
                                 stats.Miner = minerHashes.Key;
@@ -358,31 +340,32 @@
                             });
                         }
                     }
-=======
-                            if(windowActual >= MinHashrateCalculationWindow)
-                            {
-                                var hashrate = pool.HashrateFromShares(item.Sum, windowActual) * HashrateBoostFactor;
-                                minerTotalHashrate += hashrate;
-
-                                // update
-                                stats.Hashrate = hashrate;
-                                stats.Worker = item.Worker;
-                                stats.SharesPerSecond = (double) item.Count / windowActual;
-
-                                // persist
-                                await statsRepo.InsertMinerWorkerPerformanceStatsAsync(con, tx, stats);
-
-                                // broadcast
-                                messageBus.NotifyHashrateUpdated(pool.Config.Id, hashrate, stats.Miner, item.Worker);
-
-                                // book keeping
-                                currentNonZeroMinerWorkers.Add(buildKey(stats.Miner, stats.Worker));
-                            }
-                        }
-                    });
-
-                    messageBus.NotifyHashrateUpdated(pool.Config.Id, minerTotalHashrate, stats.Miner, null);
->>>>>>> 849cc0da
+		// end diff code. code to check
+        //                    if(windowActual >= MinHashrateCalculationWindow)
+        //                    {
+        //                        var hashrate = pool.HashrateFromShares(item.Sum, windowActual) * HashrateBoostFactor;
+        //                        minerTotalHashrate += hashrate;
+
+        //                        // update
+        //                        stats.Hashrate = hashrate;
+        //                        stats.Worker = item.Worker;
+        //                        stats.SharesPerSecond = (double) item.Count / windowActual;
+
+        //                        // persist
+        //                        await statsRepo.InsertMinerWorkerPerformanceStatsAsync(con, tx, stats);
+
+        //                        // broadcast
+        //                        messageBus.NotifyHashrateUpdated(pool.Config.Id, hashrate, stats.Miner, item.Worker);
+
+        //                        // book keeping
+        //                        currentNonZeroMinerWorkers.Add(buildKey(stats.Miner, stats.Worker));
+        //                    }
+        //                }
+        //            });
+
+        //            messageBus.NotifyHashrateUpdated(pool.Config.Id, minerTotalHashrate, stats.Miner, null);
+		// end diff code
+		
                 }
 
                 // identify and reset "orphaned" hashrates
@@ -426,8 +409,8 @@
             {
                 var _StatsInterval = clusterConfig.Statistics?.StatsInterval ?? StatsInterval;
                 var _StatsDBCleanupHistory = clusterConfig.Statistics?.StatsDBCleanupHistory ?? StatsDBCleanupHistory;
-                logger.Info(() => $"Removing all stats older then {_StatsDBCleanupHistory} days");
-
+                logger.Info(() => $"Removing all stats older then {_StatsDBCleanupHistory} days");
+
                 var cutOff = DateTime.UtcNow.AddDays(-_StatsDBCleanupHistory);
                 
                 var rowCount = await statsRepo.DeletePoolStatsBeforeAsync(con, cutOff);
