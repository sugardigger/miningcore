--- conflicted
+++ resolved
@@ -30,13 +30,8 @@
     <PlatformTarget>AnyCPU</PlatformTarget>
     <StartupObject>Miningcore.Program</StartupObject>
     <Company>Miningcore.com</Company>
-<<<<<<< HEAD
     <Version>2.0.0</Version>
-=======
-    <Version>1.0.0</Version>
-    <GeneratePackageOnBuild>true</GeneratePackageOnBuild>
->>>>>>> bb5ff89b
-  </PropertyGroup>
+</PropertyGroup>
 
   <ItemGroup>
     <Compile Remove="Api\Notifications\**" />
@@ -59,7 +54,6 @@
   </ItemGroup>
     
   <ItemGroup>
-<<<<<<< HEAD
       <PackageReference Include="AspNetCoreRateLimit" Version="3.0.5" />
       <PackageReference Include="Autofac" Version="4.9.2" />
       <PackageReference Include="AutoMapper" Version="8.1.0" />
@@ -94,41 +88,6 @@
       <PackageReference Include="System.Diagnostics.Process" Version="4.3.0" />
       <PackageReference Include="System.Reactive" Version="4.1.5" />
       <PackageReference Include="System.Text.Json" Version="5.0.1" />
-=======
-    <PackageReference Include="AspNetCoreRateLimit" Version="3.0.4" />
-    <PackageReference Include="Autofac" Version="4.9.2" />
-    <PackageReference Include="AutoMapper" Version="8.1.0" />
-    <PackageReference Include="Dapper" Version="1.60.6" />
-    <PackageReference Include="FluentValidation.ValidatorAttribute" Version="8.4.0" />
-    <PackageReference Include="FluentValidation" Version="8.4.0" />
-    <PackageReference Include="JetBrains.Annotations" Version="2019.1.1" />
-    <PackageReference Include="MailKit" Version="2.1.4" />
-    <PackageReference Include="McMaster.Extensions.CommandLineUtils" Version="2.3.4" />
-    <PackageReference Include="Microsoft.AspNetCore.All" Condition="'$(TargetFramework)' == 'netcoreapp2.1'" />
-    <PackageReference Include="Microsoft.AspNetCore.Cors" Version="2.2.0" Condition="'$(TargetFramework)' == 'netcoreapp2.1'" />
-    <PackageReference Include="Microsoft.Extensions.Caching.Memory" Version="2.2.0" Condition="'$(TargetFramework)' == 'netcoreapp2.1'" />
-    <PackageReference Include="Microsoft.Extensions.Configuration.Json" Version="2.2.0" Condition="'$(TargetFramework)' == 'netcoreapp2.1'" />
-    <PackageReference Include="Microsoft.Extensions.Options.ConfigurationExtensions" Version="2.2.0" Condition="'$(TargetFramework)' == 'netcoreapp2.1'" />
-    <PackageReference Include="Microsoft.AspNetCore.Cors" Version="2.2.0" Condition="'$(TargetFramework)' == 'netcoreapp3.1'" />
-    <PackageReference Include="Microsoft.Extensions.Caching.Memory" Version="3.1.12" Condition="'$(TargetFramework)' == 'netcoreapp3.1'" />
-    <PackageReference Include="Microsoft.Extensions.Configuration.Json" Version="3.1.12" Condition="'$(TargetFramework)' == 'netcoreapp3.1'" />
-    <PackageReference Include="Microsoft.Extensions.Options.ConfigurationExtensions" Version="3.1.12" Condition="'$(TargetFramework)' == 'netcoreapp3.1'" />
-    <PackageReference Include="morelinq" Version="3.1.1" />
-    <PackageReference Include="NBitcoin" Version="4.1.2.22" />
-    <PackageReference Include="NBitcoin.Zcash" Version="3.0.0" />
-    <PackageReference Include="Newtonsoft.Json" Version="12.0.2" />
-    <PackageReference Include="Microsoft.AspNetCore.Mvc.Formatters.Json" Version="2.2.0" Condition="'$(TargetFramework)' == 'netcoreapp2.1'" />
-    <PackageReference Include="Microsoft.AspNetCore.Mvc.NewtonsoftJson" Version="3.1.5" Condition="'$(TargetFramework)' == 'netcoreapp3.1'" />
-    <PackageReference Include="NLog" Version="4.6.3" />
-    <PackageReference Include="NLog.Extensions.Logging" Version="1.5.0" />
-    <PackageReference Include="Npgsql" Version="4.0.6" />
-    <PackageReference Include="Polly" Version="7.1.0" />
-    <PackageReference Include="prometheus-net.AspNetCore" Version="3.1.2" />
-    <PackageReference Include="prometheus-net" Version="3.1.2" />
-    <PackageReference Include="protobuf-net" Version="2.4.0" />
-    <PackageReference Include="System.Diagnostics.Process" Version="4.3.0" />
-    <PackageReference Include="System.Reactive" Version="4.1.5" />
->>>>>>> bb5ff89b
   </ItemGroup>
 
   <ItemGroup>
