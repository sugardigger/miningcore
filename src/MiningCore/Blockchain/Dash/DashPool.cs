--- conflicted
+++ resolved
@@ -1,57 +1,47 @@
-﻿/*
-Copyright 2017 Coin Foundry (coinfoundry.org)
-Authors: Oliver Weichhold (oliver@weichhold.com)
-
-Permission is hereby granted, free of charge, to any person obtaining a copy of this software and
-associated documentation files (the "Software"), to deal in the Software without restriction,
-including without limitation the rights to use, copy, modify, merge, publish, distribute, sublicense,
-and/or sell copies of the Software, and to permit persons to whom the Software is furnished to do so,
-subject to the following conditions:
-
-The above copyright notice and this permission notice shall be included in all copies or substantial
-portions of the Software.
-
-THE SOFTWARE IS PROVIDED "AS IS", WITHOUT WARRANTY OF ANY KIND, EXPRESS OR IMPLIED, INCLUDING BUT NOT
-LIMITED TO THE WARRANTIES OF MERCHANTABILITY, FITNESS FOR A PARTICULAR PURPOSE AND NONINFRINGEMENT.
-IN NO EVENT SHALL THE AUTHORS OR COPYRIGHT HOLDERS BE LIABLE FOR ANY CLAIM, DAMAGES OR OTHER LIABILITY,
-WHETHER IN AN ACTION OF CONTRACT, TORT OR OTHERWISE, ARISING FROM, OUT OF OR IN CONNECTION WITH THE
-SOFTWARE OR THE USE OR OTHER DEALINGS IN THE SOFTWARE.
-*/
-
-using Autofac;
-using AutoMapper;
-using MiningCore.Blockchain.Bitcoin;
-using MiningCore.Configuration;
-using MiningCore.Messaging;
-<<<<<<< HEAD
-using MiningCore.Notifications;
-=======
->>>>>>> 1801e342
-using MiningCore.Persistence;
-using MiningCore.Persistence.Repositories;
-using MiningCore.Time;
-using Newtonsoft.Json;
-
-namespace MiningCore.Blockchain.Dash
-{
-    [CoinMetadata(CoinType.DASH, CoinType.GBX, CoinType.CRC)]
-    public class DashPool : BitcoinPoolBase<DashJob, DaemonResponses.DashBlockTemplate>
-    {
-        public DashPool(IComponentContext ctx,
-            JsonSerializerSettings serializerSettings,
-            IConnectionFactory cf,
-            IStatsRepository statsRepo,
-            IMapper mapper,
-            IMasterClock clock,
-<<<<<<< HEAD
-            IMessageBus messageBus,
-            NotificationService notificationService) :
-            base(ctx, serializerSettings, cf, statsRepo, mapper, clock, messageBus, notificationService)
-=======
-            IMessageBus messageBus) :
-            base(ctx, serializerSettings, cf, statsRepo, mapper, clock, messageBus)
->>>>>>> 1801e342
-        {
-        }
-    }
-}
+﻿/*
+Copyright 2017 Coin Foundry (coinfoundry.org)
+Authors: Oliver Weichhold (oliver@weichhold.com)
+
+Permission is hereby granted, free of charge, to any person obtaining a copy of this software and
+associated documentation files (the "Software"), to deal in the Software without restriction,
+including without limitation the rights to use, copy, modify, merge, publish, distribute, sublicense,
+and/or sell copies of the Software, and to permit persons to whom the Software is furnished to do so,
+subject to the following conditions:
+
+The above copyright notice and this permission notice shall be included in all copies or substantial
+portions of the Software.
+
+THE SOFTWARE IS PROVIDED "AS IS", WITHOUT WARRANTY OF ANY KIND, EXPRESS OR IMPLIED, INCLUDING BUT NOT
+LIMITED TO THE WARRANTIES OF MERCHANTABILITY, FITNESS FOR A PARTICULAR PURPOSE AND NONINFRINGEMENT.
+IN NO EVENT SHALL THE AUTHORS OR COPYRIGHT HOLDERS BE LIABLE FOR ANY CLAIM, DAMAGES OR OTHER LIABILITY,
+WHETHER IN AN ACTION OF CONTRACT, TORT OR OTHERWISE, ARISING FROM, OUT OF OR IN CONNECTION WITH THE
+SOFTWARE OR THE USE OR OTHER DEALINGS IN THE SOFTWARE.
+*/
+
+using Autofac;
+using AutoMapper;
+using MiningCore.Blockchain.Bitcoin;
+using MiningCore.Configuration;
+using MiningCore.Messaging;
+using MiningCore.Persistence;
+using MiningCore.Persistence.Repositories;
+using MiningCore.Time;
+using Newtonsoft.Json;
+
+namespace MiningCore.Blockchain.Dash
+{
+    [CoinMetadata(CoinType.DASH, CoinType.GBX, CoinType.CRC)]
+    public class DashPool : BitcoinPoolBase<DashJob, DaemonResponses.DashBlockTemplate>
+    {
+        public DashPool(IComponentContext ctx,
+            JsonSerializerSettings serializerSettings,
+            IConnectionFactory cf,
+            IStatsRepository statsRepo,
+            IMapper mapper,
+            IMasterClock clock,
+            IMessageBus messageBus) :
+            base(ctx, serializerSettings, cf, statsRepo, mapper, clock, messageBus)
+        {
+        }
+    }
+}