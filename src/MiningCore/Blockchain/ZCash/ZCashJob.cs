﻿/*
Copyright 2017 Coin Foundry (coinfoundry.org)
Authors: Oliver Weichhold (oliver@weichhold.com)

Permission is hereby granted, free of charge, to any person obtaining a copy of this software and
associated documentation files (the "Software"), to deal in the Software without restriction,
including without limitation the rights to use, copy, modify, merge, publish, distribute, sublicense,
and/or sell copies of the Software, and to permit persons to whom the Software is furnished to do so,
subject to the following conditions:

The above copyright notice and this permission notice shall be included in all copies or substantial
portions of the Software.

THE SOFTWARE IS PROVIDED "AS IS", WITHOUT WARRANTY OF ANY KIND, EXPRESS OR IMPLIED, INCLUDING BUT NOT
LIMITED TO THE WARRANTIES OF MERCHANTABILITY, FITNESS FOR A PARTICULAR PURPOSE AND NONINFRINGEMENT.
IN NO EVENT SHALL THE AUTHORS OR COPYRIGHT HOLDERS BE LIABLE FOR ANY CLAIM, DAMAGES OR OTHER LIABILITY,
WHETHER IN AN ACTION OF CONTRACT, TORT OR OTHERWISE, ARISING FROM, OUT OF OR IN CONNECTION WITH THE
SOFTWARE OR THE USE OR OTHER DEALINGS IN THE SOFTWARE.
*/

using System;
using System.Collections.Generic;
using System.Globalization;
using System.IO;
using System.Linq;
using System.Reflection;
using MiningCore.Blockchain.Bitcoin;
using MiningCore.Blockchain.ZCash.DaemonResponses;
using MiningCore.Configuration;
using MiningCore.Contracts;
using MiningCore.Crypto;
using MiningCore.Crypto.Hashing.Algorithms;
using MiningCore.Crypto.Hashing.Equihash;
using MiningCore.Extensions;
using MiningCore.Stratum;
using MiningCore.Time;
using MiningCore.Util;
using NBitcoin;
using NBitcoin.DataEncoders;
using NBitcoin.Zcash;

namespace MiningCore.Blockchain.ZCash
{
    public class ZCashJob : BitcoinJob<ZCashBlockTemplate>
    {
        protected ZCashChainConfig chainConfig;
        protected decimal blockReward;
        protected decimal rewardFees;

        protected uint coinbaseIndex = 4294967295u;
        protected uint coinbaseSequence = 4294967295u;
        protected uint txVersionGroupId;
        protected uint txExpiryHeight = 20;
        protected uint txNJoinSplits = 0;
        protected readonly IHashAlgorithm sha256D = new Sha256D();
        protected byte[] coinbaseInitialHash;
        protected byte[] merkleRoot;
        protected byte[] merkleRootReversed;
        protected string merkleRootReversedHex;
        protected EquihashSolverBase equihash;

        // ZCash Sapling & Overwinter support
        protected bool isOverwinterActive = false;
        protected bool isSaplingActive = false;

	    // temporary reflection hack to force overwinter
		protected static FieldInfo overwinterField = typeof(ZcashTransaction).GetField("fOverwintered", BindingFlags.Instance | BindingFlags.NonPublic | BindingFlags.DeclaredOnly);
	    protected static FieldInfo versionGroupField = typeof(ZcashTransaction).GetField("nVersionGroupId", BindingFlags.Instance | BindingFlags.NonPublic | BindingFlags.DeclaredOnly);

		#region Overrides of BitcoinJob<ZCashBlockTemplate>

		protected override Transaction CreateOutputTransaction()
        {
            var tx = chainConfig.CreateCoinbaseTx();

	        if (isOverwinterActive)
		        overwinterField.SetValue(tx, true);

			// set versions
	        tx.Version = txVersion;
	        versionGroupField.SetValue(tx, txVersionGroupId);

			// calculate outputs
			if (chainConfig.PayFoundersReward &&
                (chainConfig.LastFoundersRewardBlockHeight >= BlockTemplate.Height ||
                    chainConfig.TreasuryRewardStartBlockHeight > 0))
            {
                // founders or treasury reward?
                if (chainConfig.TreasuryRewardStartBlockHeight > 0 &&
                    BlockTemplate.Height >= chainConfig.TreasuryRewardStartBlockHeight)
                {
                    // pool reward (t-addr)
                    rewardToPool = new Money(Math.Round(blockReward * (1m - (chainConfig.PercentTreasuryReward) / 100m)) + rewardFees, MoneyUnit.Satoshi);
                    tx.AddOutput(rewardToPool, poolAddressDestination);

                    // treasury reward (t-addr)
                    var destination = FoundersAddressToScriptDestination(GetTreasuryRewardAddress());
                    var amount = new Money(Math.Round(blockReward * (chainConfig.PercentTreasuryReward / 100m)), MoneyUnit.Satoshi);
                    tx.AddOutput(amount, destination);
                }

                else
                {
                    // pool reward (t-addr)
                    rewardToPool = new Money(Math.Round(blockReward * (1m - (chainConfig.PercentFoundersReward) / 100m)) + rewardFees, MoneyUnit.Satoshi);
                    tx.AddOutput(rewardToPool, poolAddressDestination);

                    // founders reward (t-addr)
                    var destination = FoundersAddressToScriptDestination(GetFoundersRewardAddress());
                    var amount = new Money(Math.Round(blockReward * (chainConfig.PercentFoundersReward / 100m)), MoneyUnit.Satoshi);
                    tx.AddOutput(amount, destination);
                }
            }

            else
            {
                // no founders reward
                // pool reward (t-addr)
                rewardToPool = new Money(blockReward + rewardFees, MoneyUnit.Satoshi);
                tx.AddOutput(rewardToPool, poolAddressDestination);
            }

            return tx;
        }

        protected override void BuildCoinbase()
        {
            // output transaction
            txOut = CreateOutputTransaction();
	        txOut.AddInput(TxIn.CreateCoinbase((int) BlockTemplate.Height));

            using(var stream = new MemoryStream())
            {
                var bs = new ZcashStream(stream, true);
                bs.ReadWrite(ref txOut);

                // done
                coinbaseInitial = stream.ToArray();
                coinbaseInitialHex = coinbaseInitial.ToHexString();
                coinbaseInitialHash = sha256D.Digest(coinbaseInitial);
            }
        }

		public override void Init(ZCashBlockTemplate blockTemplate, string jobId,
            PoolConfig poolConfig, ClusterConfig clusterConfig, IMasterClock clock,
            IDestination poolAddressDestination, BitcoinNetworkType networkType,
            bool isPoS, double shareMultiplier, decimal blockrewardMultiplier,
            IHashAlgorithm coinbaseHasher, IHashAlgorithm headerHasher, IHashAlgorithm blockHasher)
        {
            Contract.RequiresNonNull(blockTemplate, nameof(blockTemplate));
            Contract.RequiresNonNull(poolConfig, nameof(poolConfig));
            Contract.RequiresNonNull(clusterConfig, nameof(clusterConfig));
            Contract.RequiresNonNull(clock, nameof(clock));
            Contract.RequiresNonNull(poolAddressDestination, nameof(poolAddressDestination));
            Contract.RequiresNonNull(coinbaseHasher, nameof(coinbaseHasher));
            Contract.RequiresNonNull(headerHasher, nameof(headerHasher));
            Contract.RequiresNonNull(blockHasher, nameof(blockHasher));
            Contract.Requires<ArgumentException>(!string.IsNullOrEmpty(jobId), $"{nameof(jobId)} must not be empty");

            this.poolConfig = poolConfig;
            this.clusterConfig = clusterConfig;
            this.clock = clock;
            this.poolAddressDestination = poolAddressDestination;
            this.networkType = networkType;

            if (ZCashConstants.Chains.TryGetValue(poolConfig.Coin.Type, out var chain))
                chain.TryGetValue(networkType, out chainConfig);

            BlockTemplate = blockTemplate;
            JobId = jobId;
            Difficulty = (double) new BigRational(chainConfig.Diff1b, BlockTemplate.Target.HexToByteArray().ReverseArray().ToBigInteger());
            txExpiryHeight = blockTemplate.Height + 100;

            // ZCash Sapling & Overwinter support
            isSaplingActive = chainConfig.SaplingActivationHeight.HasValue &&
                chainConfig.SaplingActivationHeight.Value > 0 &&
                blockTemplate.Height >= chainConfig.SaplingActivationHeight.Value;

            isOverwinterActive = isSaplingActive ||
                chainConfig.OverwinterActivationHeight.HasValue &&
                chainConfig.OverwinterActivationHeight.Value > 0 &&
                blockTemplate.Height >= chainConfig.OverwinterActivationHeight.Value;

            if (isSaplingActive)
            {
                txVersion = 4;
                txVersionGroupId = 0x892F2085;
            }

            else if(isOverwinterActive)
            {
                txVersion = 3;
                txVersionGroupId = 0x03C48270;
            }

            // Misc
            this.isPoS = isPoS;
            this.shareMultiplier = shareMultiplier;

            this.headerHasher = headerHasher;
            this.blockHasher = blockHasher;
            this.equihash = chainConfig.Solver();

            if (!string.IsNullOrEmpty(BlockTemplate.Target))
                blockTargetValue = new uint256(BlockTemplate.Target);
            else
            {
                var tmp = new Target(BlockTemplate.Bits.HexToByteArray());
                blockTargetValue = tmp.ToUInt256();
            }

            previousBlockHashReversedHex = BlockTemplate.PreviousBlockhash
                .HexToByteArray()
                .ReverseArray()
                .ToHexString();

            blockReward = blockTemplate.Subsidy.Miner * BitcoinConstants.SatoshisPerBitcoin;

            if (chainConfig?.PayFoundersReward == true)
            {
                var founders = blockTemplate.Subsidy.Founders ?? blockTemplate.Subsidy.Community;

                if (!founders.HasValue)
                    throw new Exception("Error, founders reward missing for block template");

                blockReward = (blockTemplate.Subsidy.Miner + founders.Value) * BitcoinConstants.SatoshisPerBitcoin;
            }

            rewardFees = blockTemplate.Transactions.Sum(x => x.Fee);

            BuildCoinbase();

            // build tx hashes
            var txHashes = new List<uint256> { new uint256(coinbaseInitialHash) };
            txHashes.AddRange(BlockTemplate.Transactions.Select(tx => new uint256(tx.Hash.HexToByteArray().ReverseArray())));

            // build merkle root
            merkleRoot = MerkleNode.GetRoot(txHashes).Hash.ToBytes().ReverseArray();
            merkleRootReversed = merkleRoot.ReverseArray();
            merkleRootReversedHex = merkleRootReversed.ToHexString();

            // misc
            var hashReserved = isSaplingActive && !string.IsNullOrEmpty(blockTemplate.FinalSaplingRootHash) ?
                blockTemplate.FinalSaplingRootHash.HexToByteArray().ReverseArray().ToHexString() :
                sha256Empty.ToHexString();

            jobParams = new object[]
            {
                JobId,
                BlockTemplate.Version.ReverseByteOrder().ToStringHex8(),
                previousBlockHashReversedHex,
                merkleRootReversedHex,
                hashReserved,
                BlockTemplate.CurTime.ReverseByteOrder().ToStringHex8(),
                BlockTemplate.Bits.HexToByteArray().ReverseArray().ToHexString(),
                false
            };
        }

        #endregion

        public override (Share Share, string BlockHex) ProcessShare(StratumClient worker, string extraNonce2, string nTime, string solution)
        {
            Contract.RequiresNonNull(worker, nameof(worker));
            Contract.Requires<ArgumentException>(!string.IsNullOrEmpty(extraNonce2), $"{nameof(extraNonce2)} must not be empty");
            Contract.Requires<ArgumentException>(!string.IsNullOrEmpty(nTime), $"{nameof(nTime)} must not be empty");
            Contract.Requires<ArgumentException>(!string.IsNullOrEmpty(solution), $"{nameof(solution)} must not be empty");

            var context = worker.ContextAs<BitcoinWorkerContext>();

            // validate nTime
            if (nTime.Length != 8)
                throw new StratumException(StratumError.Other, "incorrect size of ntime");

            var nTimeInt = uint.Parse(nTime.HexToByteArray().ReverseArray().ToHexString(), NumberStyles.HexNumber);
            if (nTimeInt < BlockTemplate.CurTime || nTimeInt > ((DateTimeOffset) clock.Now).ToUnixTimeSeconds() + 7200)
                throw new StratumException(StratumError.Other, "ntime out of range");

            var nonce = context.ExtraNonce1 + extraNonce2;

            // validate nonce
            if (nonce.Length != 64)
                throw new StratumException(StratumError.Other, "incorrect size of extraNonce2");

            // validate solution
            if (solution.Length != (chainConfig.SolutionSize + chainConfig.SolutionPreambleSize) * 2)
                throw new StratumException(StratumError.Other, "incorrect size of solution");

            // dupe check
            if (!RegisterSubmit(nonce, solution))
                throw new StratumException(StratumError.DuplicateShare, "duplicate share");

            return ProcessShareInternal(worker, nonce, nTimeInt, solution);
        }

        protected virtual byte[] SerializeHeader(uint nTime, string nonce)
        {
            var blockHeader = new ZCashBlockHeader
            {
                Version = (int) BlockTemplate.Version,
                Bits = new Target(Encoders.Hex.DecodeData(BlockTemplate.Bits)),
                HashPrevBlock = uint256.Parse(BlockTemplate.PreviousBlockhash),
                HashMerkleRoot = new uint256(merkleRoot),
                NTime = nTime,
                Nonce = nonce
            };

	        if (isSaplingActive && !string.IsNullOrEmpty(BlockTemplate.FinalSaplingRootHash))
		        blockHeader.HashReserved = BlockTemplate.FinalSaplingRootHash.HexToByteArray().ReverseArray();

            return blockHeader.ToBytes();
        }

        protected byte[] SerializeBlock(byte[] header, byte[] coinbase, byte[] solution)
        {
            var transactionCount = (uint) BlockTemplate.Transactions.Length + 1; // +1 for prepended coinbase tx
            var rawTransactionBuffer = BuildRawTransactionBuffer();

            using(var stream = new MemoryStream())
            {
                var bs = new BitcoinStream(stream, true);

                bs.ReadWrite(ref header);
                bs.ReadWrite(ref solution);
                bs.ReadWriteAsVarInt(ref transactionCount);
                bs.ReadWrite(ref coinbase);
                bs.ReadWrite(ref rawTransactionBuffer);

                return stream.ToArray();
            }
        }

        protected virtual (Share Share, string BlockHex) ProcessShareInternal(StratumClient worker, string nonce,
            uint nTime, string solution)
        {
            var context = worker.ContextAs<BitcoinWorkerContext>();
            var solutionBytes = solution.HexToByteArray();

            // serialize block-header
            var headerBytes = SerializeHeader(nTime, nonce); // 144 bytes (doesn't contain soln)

            // verify solution
            if (!equihash.Verify(headerBytes, solutionBytes.Skip(chainConfig.SolutionPreambleSize).ToArray())) // skip preamble (3 bytes)
                throw new StratumException(StratumError.Other, "invalid solution");

            // hash block-header
            var headerSolutionBytes = headerBytes.Concat(solutionBytes).ToArray();
            var headerHash = headerHasher.Digest(headerSolutionBytes, (ulong) nTime);
            var headerHashReversed = headerHash.ToReverseArray();
            var headerValue = new uint256(headerHash);

            // calc share-diff
            var shareDiff = (double) new BigRational(chainConfig.Diff1b, headerHash.ToBigInteger()) * shareMultiplier;
            var stratumDifficulty = context.Difficulty;
            var ratio = shareDiff / stratumDifficulty;

            // check if the share meets the much harder block difficulty (block candidate)
            var isBlockCandidate = headerValue <= blockTargetValue;

            // test if share meets at least workers current difficulty
            if (!isBlockCandidate && ratio < 0.99)
            {
                // check if share matched the previous difficulty from before a vardiff retarget
                if (context.VarDiff?.LastUpdate != null && context.PreviousDifficulty.HasValue)
                {
                    ratio = shareDiff / context.PreviousDifficulty.Value;

                    if (ratio < 0.99)
                        throw new StratumException(StratumError.LowDifficultyShare, $"low difficulty share ({shareDiff})");

                    // use previous difficulty
                    stratumDifficulty = context.PreviousDifficulty.Value;
                }

                else
                    throw new StratumException(StratumError.LowDifficultyShare, $"low difficulty share ({shareDiff})");
            }

            var result = new Share
            {
                BlockHeight = BlockTemplate.Height,
                NetworkDifficulty = Difficulty,
                Difficulty = stratumDifficulty,
            };

            if (isBlockCandidate)
            {
                result.IsBlockCandidate = true;
                result.BlockReward = rewardToPool.ToDecimal(MoneyUnit.BTC);
                result.BlockHash = headerHashReversed.ToHexString();

                var blockBytes = SerializeBlock(headerBytes, coinbaseInitial, solutionBytes);
                var blockHex = blockBytes.ToHexString();

                return (result, blockHex);
            }

            return (result, null);
        }

        protected bool RegisterSubmit(string nonce, string solution)
        {
            lock(submissions)
            {
                var key = nonce.ToLower() + solution.ToLower();
                if (submissions.Contains(key))
                    return false;

                submissions.Add(key);
                return true;
            }
        }

        public string GetFoundersRewardAddress()
        {
            var maxHeight = chainConfig.LastFoundersRewardBlockHeight;

            var addressChangeInterval = (maxHeight + (ulong) chainConfig.FoundersRewardAddresses.Length) / (ulong) chainConfig.FoundersRewardAddresses.Length;
            var index = BlockTemplate.Height / addressChangeInterval;

            var address = chainConfig.FoundersRewardAddresses[index];
            return address;
        }

        protected string GetTreasuryRewardAddress()
        {
            var index = (int) Math.Floor((BlockTemplate.Height - chainConfig.TreasuryRewardStartBlockHeight) /
                chainConfig.TreasuryRewardAddressChangeInterval % chainConfig.TreasuryRewardAddresses.Length);

<<<<<<< HEAD
            var address = coinbaseTxConfig.TreasuryRewardAddresses[index];
=======
            var address = chainConfig.TreasuryRewardAddresses[index];
>>>>>>> 1801e342
            return address;
        }

        public static IDestination FoundersAddressToScriptDestination(string address)
        {
            var decoded = Encoders.Base58.DecodeData(address);
            var hash = decoded.Skip(2).Take(20).ToArray();
            var result = new ScriptId(hash);
            return result;
        }
    }
}
<|MERGE_RESOLUTION|>--- conflicted
+++ resolved
@@ -1,446 +1,442 @@
-﻿/*
-Copyright 2017 Coin Foundry (coinfoundry.org)
-Authors: Oliver Weichhold (oliver@weichhold.com)
-
-Permission is hereby granted, free of charge, to any person obtaining a copy of this software and
-associated documentation files (the "Software"), to deal in the Software without restriction,
-including without limitation the rights to use, copy, modify, merge, publish, distribute, sublicense,
-and/or sell copies of the Software, and to permit persons to whom the Software is furnished to do so,
-subject to the following conditions:
-
-The above copyright notice and this permission notice shall be included in all copies or substantial
-portions of the Software.
-
-THE SOFTWARE IS PROVIDED "AS IS", WITHOUT WARRANTY OF ANY KIND, EXPRESS OR IMPLIED, INCLUDING BUT NOT
-LIMITED TO THE WARRANTIES OF MERCHANTABILITY, FITNESS FOR A PARTICULAR PURPOSE AND NONINFRINGEMENT.
-IN NO EVENT SHALL THE AUTHORS OR COPYRIGHT HOLDERS BE LIABLE FOR ANY CLAIM, DAMAGES OR OTHER LIABILITY,
-WHETHER IN AN ACTION OF CONTRACT, TORT OR OTHERWISE, ARISING FROM, OUT OF OR IN CONNECTION WITH THE
-SOFTWARE OR THE USE OR OTHER DEALINGS IN THE SOFTWARE.
-*/
-
-using System;
-using System.Collections.Generic;
-using System.Globalization;
-using System.IO;
-using System.Linq;
-using System.Reflection;
-using MiningCore.Blockchain.Bitcoin;
-using MiningCore.Blockchain.ZCash.DaemonResponses;
-using MiningCore.Configuration;
-using MiningCore.Contracts;
-using MiningCore.Crypto;
-using MiningCore.Crypto.Hashing.Algorithms;
-using MiningCore.Crypto.Hashing.Equihash;
-using MiningCore.Extensions;
-using MiningCore.Stratum;
-using MiningCore.Time;
-using MiningCore.Util;
-using NBitcoin;
-using NBitcoin.DataEncoders;
-using NBitcoin.Zcash;
-
-namespace MiningCore.Blockchain.ZCash
-{
-    public class ZCashJob : BitcoinJob<ZCashBlockTemplate>
-    {
-        protected ZCashChainConfig chainConfig;
-        protected decimal blockReward;
-        protected decimal rewardFees;
-
-        protected uint coinbaseIndex = 4294967295u;
-        protected uint coinbaseSequence = 4294967295u;
-        protected uint txVersionGroupId;
-        protected uint txExpiryHeight = 20;
-        protected uint txNJoinSplits = 0;
-        protected readonly IHashAlgorithm sha256D = new Sha256D();
-        protected byte[] coinbaseInitialHash;
-        protected byte[] merkleRoot;
-        protected byte[] merkleRootReversed;
-        protected string merkleRootReversedHex;
-        protected EquihashSolverBase equihash;
-
-        // ZCash Sapling & Overwinter support
-        protected bool isOverwinterActive = false;
-        protected bool isSaplingActive = false;
-
-	    // temporary reflection hack to force overwinter
-		protected static FieldInfo overwinterField = typeof(ZcashTransaction).GetField("fOverwintered", BindingFlags.Instance | BindingFlags.NonPublic | BindingFlags.DeclaredOnly);
-	    protected static FieldInfo versionGroupField = typeof(ZcashTransaction).GetField("nVersionGroupId", BindingFlags.Instance | BindingFlags.NonPublic | BindingFlags.DeclaredOnly);
-
-		#region Overrides of BitcoinJob<ZCashBlockTemplate>
-
-		protected override Transaction CreateOutputTransaction()
-        {
-            var tx = chainConfig.CreateCoinbaseTx();
-
-	        if (isOverwinterActive)
-		        overwinterField.SetValue(tx, true);
-
-			// set versions
-	        tx.Version = txVersion;
-	        versionGroupField.SetValue(tx, txVersionGroupId);
-
-			// calculate outputs
-			if (chainConfig.PayFoundersReward &&
-                (chainConfig.LastFoundersRewardBlockHeight >= BlockTemplate.Height ||
-                    chainConfig.TreasuryRewardStartBlockHeight > 0))
-            {
-                // founders or treasury reward?
-                if (chainConfig.TreasuryRewardStartBlockHeight > 0 &&
-                    BlockTemplate.Height >= chainConfig.TreasuryRewardStartBlockHeight)
-                {
-                    // pool reward (t-addr)
-                    rewardToPool = new Money(Math.Round(blockReward * (1m - (chainConfig.PercentTreasuryReward) / 100m)) + rewardFees, MoneyUnit.Satoshi);
-                    tx.AddOutput(rewardToPool, poolAddressDestination);
-
-                    // treasury reward (t-addr)
-                    var destination = FoundersAddressToScriptDestination(GetTreasuryRewardAddress());
-                    var amount = new Money(Math.Round(blockReward * (chainConfig.PercentTreasuryReward / 100m)), MoneyUnit.Satoshi);
-                    tx.AddOutput(amount, destination);
-                }
-
-                else
-                {
-                    // pool reward (t-addr)
-                    rewardToPool = new Money(Math.Round(blockReward * (1m - (chainConfig.PercentFoundersReward) / 100m)) + rewardFees, MoneyUnit.Satoshi);
-                    tx.AddOutput(rewardToPool, poolAddressDestination);
-
-                    // founders reward (t-addr)
-                    var destination = FoundersAddressToScriptDestination(GetFoundersRewardAddress());
-                    var amount = new Money(Math.Round(blockReward * (chainConfig.PercentFoundersReward / 100m)), MoneyUnit.Satoshi);
-                    tx.AddOutput(amount, destination);
-                }
-            }
-
-            else
-            {
-                // no founders reward
-                // pool reward (t-addr)
-                rewardToPool = new Money(blockReward + rewardFees, MoneyUnit.Satoshi);
-                tx.AddOutput(rewardToPool, poolAddressDestination);
-            }
-
-            return tx;
-        }
-
-        protected override void BuildCoinbase()
-        {
-            // output transaction
-            txOut = CreateOutputTransaction();
-	        txOut.AddInput(TxIn.CreateCoinbase((int) BlockTemplate.Height));
-
-            using(var stream = new MemoryStream())
-            {
-                var bs = new ZcashStream(stream, true);
-                bs.ReadWrite(ref txOut);
-
-                // done
-                coinbaseInitial = stream.ToArray();
-                coinbaseInitialHex = coinbaseInitial.ToHexString();
-                coinbaseInitialHash = sha256D.Digest(coinbaseInitial);
-            }
-        }
-
-		public override void Init(ZCashBlockTemplate blockTemplate, string jobId,
-            PoolConfig poolConfig, ClusterConfig clusterConfig, IMasterClock clock,
-            IDestination poolAddressDestination, BitcoinNetworkType networkType,
-            bool isPoS, double shareMultiplier, decimal blockrewardMultiplier,
-            IHashAlgorithm coinbaseHasher, IHashAlgorithm headerHasher, IHashAlgorithm blockHasher)
-        {
-            Contract.RequiresNonNull(blockTemplate, nameof(blockTemplate));
-            Contract.RequiresNonNull(poolConfig, nameof(poolConfig));
-            Contract.RequiresNonNull(clusterConfig, nameof(clusterConfig));
-            Contract.RequiresNonNull(clock, nameof(clock));
-            Contract.RequiresNonNull(poolAddressDestination, nameof(poolAddressDestination));
-            Contract.RequiresNonNull(coinbaseHasher, nameof(coinbaseHasher));
-            Contract.RequiresNonNull(headerHasher, nameof(headerHasher));
-            Contract.RequiresNonNull(blockHasher, nameof(blockHasher));
-            Contract.Requires<ArgumentException>(!string.IsNullOrEmpty(jobId), $"{nameof(jobId)} must not be empty");
-
-            this.poolConfig = poolConfig;
-            this.clusterConfig = clusterConfig;
-            this.clock = clock;
-            this.poolAddressDestination = poolAddressDestination;
-            this.networkType = networkType;
-
-            if (ZCashConstants.Chains.TryGetValue(poolConfig.Coin.Type, out var chain))
-                chain.TryGetValue(networkType, out chainConfig);
-
-            BlockTemplate = blockTemplate;
-            JobId = jobId;
-            Difficulty = (double) new BigRational(chainConfig.Diff1b, BlockTemplate.Target.HexToByteArray().ReverseArray().ToBigInteger());
-            txExpiryHeight = blockTemplate.Height + 100;
-
-            // ZCash Sapling & Overwinter support
-            isSaplingActive = chainConfig.SaplingActivationHeight.HasValue &&
-                chainConfig.SaplingActivationHeight.Value > 0 &&
-                blockTemplate.Height >= chainConfig.SaplingActivationHeight.Value;
-
-            isOverwinterActive = isSaplingActive ||
-                chainConfig.OverwinterActivationHeight.HasValue &&
-                chainConfig.OverwinterActivationHeight.Value > 0 &&
-                blockTemplate.Height >= chainConfig.OverwinterActivationHeight.Value;
-
-            if (isSaplingActive)
-            {
-                txVersion = 4;
-                txVersionGroupId = 0x892F2085;
-            }
-
-            else if(isOverwinterActive)
-            {
-                txVersion = 3;
-                txVersionGroupId = 0x03C48270;
-            }
-
-            // Misc
-            this.isPoS = isPoS;
-            this.shareMultiplier = shareMultiplier;
-
-            this.headerHasher = headerHasher;
-            this.blockHasher = blockHasher;
-            this.equihash = chainConfig.Solver();
-
-            if (!string.IsNullOrEmpty(BlockTemplate.Target))
-                blockTargetValue = new uint256(BlockTemplate.Target);
-            else
-            {
-                var tmp = new Target(BlockTemplate.Bits.HexToByteArray());
-                blockTargetValue = tmp.ToUInt256();
-            }
-
-            previousBlockHashReversedHex = BlockTemplate.PreviousBlockhash
-                .HexToByteArray()
-                .ReverseArray()
-                .ToHexString();
-
-            blockReward = blockTemplate.Subsidy.Miner * BitcoinConstants.SatoshisPerBitcoin;
-
-            if (chainConfig?.PayFoundersReward == true)
-            {
-                var founders = blockTemplate.Subsidy.Founders ?? blockTemplate.Subsidy.Community;
-
-                if (!founders.HasValue)
-                    throw new Exception("Error, founders reward missing for block template");
-
-                blockReward = (blockTemplate.Subsidy.Miner + founders.Value) * BitcoinConstants.SatoshisPerBitcoin;
-            }
-
-            rewardFees = blockTemplate.Transactions.Sum(x => x.Fee);
-
-            BuildCoinbase();
-
-            // build tx hashes
-            var txHashes = new List<uint256> { new uint256(coinbaseInitialHash) };
-            txHashes.AddRange(BlockTemplate.Transactions.Select(tx => new uint256(tx.Hash.HexToByteArray().ReverseArray())));
-
-            // build merkle root
-            merkleRoot = MerkleNode.GetRoot(txHashes).Hash.ToBytes().ReverseArray();
-            merkleRootReversed = merkleRoot.ReverseArray();
-            merkleRootReversedHex = merkleRootReversed.ToHexString();
-
-            // misc
-            var hashReserved = isSaplingActive && !string.IsNullOrEmpty(blockTemplate.FinalSaplingRootHash) ?
-                blockTemplate.FinalSaplingRootHash.HexToByteArray().ReverseArray().ToHexString() :
-                sha256Empty.ToHexString();
-
-            jobParams = new object[]
-            {
-                JobId,
-                BlockTemplate.Version.ReverseByteOrder().ToStringHex8(),
-                previousBlockHashReversedHex,
-                merkleRootReversedHex,
-                hashReserved,
-                BlockTemplate.CurTime.ReverseByteOrder().ToStringHex8(),
-                BlockTemplate.Bits.HexToByteArray().ReverseArray().ToHexString(),
-                false
-            };
-        }
-
-        #endregion
-
-        public override (Share Share, string BlockHex) ProcessShare(StratumClient worker, string extraNonce2, string nTime, string solution)
-        {
-            Contract.RequiresNonNull(worker, nameof(worker));
-            Contract.Requires<ArgumentException>(!string.IsNullOrEmpty(extraNonce2), $"{nameof(extraNonce2)} must not be empty");
-            Contract.Requires<ArgumentException>(!string.IsNullOrEmpty(nTime), $"{nameof(nTime)} must not be empty");
-            Contract.Requires<ArgumentException>(!string.IsNullOrEmpty(solution), $"{nameof(solution)} must not be empty");
-
-            var context = worker.ContextAs<BitcoinWorkerContext>();
-
-            // validate nTime
-            if (nTime.Length != 8)
-                throw new StratumException(StratumError.Other, "incorrect size of ntime");
-
-            var nTimeInt = uint.Parse(nTime.HexToByteArray().ReverseArray().ToHexString(), NumberStyles.HexNumber);
-            if (nTimeInt < BlockTemplate.CurTime || nTimeInt > ((DateTimeOffset) clock.Now).ToUnixTimeSeconds() + 7200)
-                throw new StratumException(StratumError.Other, "ntime out of range");
-
-            var nonce = context.ExtraNonce1 + extraNonce2;
-
-            // validate nonce
-            if (nonce.Length != 64)
-                throw new StratumException(StratumError.Other, "incorrect size of extraNonce2");
-
-            // validate solution
-            if (solution.Length != (chainConfig.SolutionSize + chainConfig.SolutionPreambleSize) * 2)
-                throw new StratumException(StratumError.Other, "incorrect size of solution");
-
-            // dupe check
-            if (!RegisterSubmit(nonce, solution))
-                throw new StratumException(StratumError.DuplicateShare, "duplicate share");
-
-            return ProcessShareInternal(worker, nonce, nTimeInt, solution);
-        }
-
-        protected virtual byte[] SerializeHeader(uint nTime, string nonce)
-        {
-            var blockHeader = new ZCashBlockHeader
-            {
-                Version = (int) BlockTemplate.Version,
-                Bits = new Target(Encoders.Hex.DecodeData(BlockTemplate.Bits)),
-                HashPrevBlock = uint256.Parse(BlockTemplate.PreviousBlockhash),
-                HashMerkleRoot = new uint256(merkleRoot),
-                NTime = nTime,
-                Nonce = nonce
-            };
-
-	        if (isSaplingActive && !string.IsNullOrEmpty(BlockTemplate.FinalSaplingRootHash))
-		        blockHeader.HashReserved = BlockTemplate.FinalSaplingRootHash.HexToByteArray().ReverseArray();
-
-            return blockHeader.ToBytes();
-        }
-
-        protected byte[] SerializeBlock(byte[] header, byte[] coinbase, byte[] solution)
-        {
-            var transactionCount = (uint) BlockTemplate.Transactions.Length + 1; // +1 for prepended coinbase tx
-            var rawTransactionBuffer = BuildRawTransactionBuffer();
-
-            using(var stream = new MemoryStream())
-            {
-                var bs = new BitcoinStream(stream, true);
-
-                bs.ReadWrite(ref header);
-                bs.ReadWrite(ref solution);
-                bs.ReadWriteAsVarInt(ref transactionCount);
-                bs.ReadWrite(ref coinbase);
-                bs.ReadWrite(ref rawTransactionBuffer);
-
-                return stream.ToArray();
-            }
-        }
-
-        protected virtual (Share Share, string BlockHex) ProcessShareInternal(StratumClient worker, string nonce,
-            uint nTime, string solution)
-        {
-            var context = worker.ContextAs<BitcoinWorkerContext>();
-            var solutionBytes = solution.HexToByteArray();
-
-            // serialize block-header
-            var headerBytes = SerializeHeader(nTime, nonce); // 144 bytes (doesn't contain soln)
-
-            // verify solution
-            if (!equihash.Verify(headerBytes, solutionBytes.Skip(chainConfig.SolutionPreambleSize).ToArray())) // skip preamble (3 bytes)
-                throw new StratumException(StratumError.Other, "invalid solution");
-
-            // hash block-header
-            var headerSolutionBytes = headerBytes.Concat(solutionBytes).ToArray();
-            var headerHash = headerHasher.Digest(headerSolutionBytes, (ulong) nTime);
-            var headerHashReversed = headerHash.ToReverseArray();
-            var headerValue = new uint256(headerHash);
-
-            // calc share-diff
-            var shareDiff = (double) new BigRational(chainConfig.Diff1b, headerHash.ToBigInteger()) * shareMultiplier;
-            var stratumDifficulty = context.Difficulty;
-            var ratio = shareDiff / stratumDifficulty;
-
-            // check if the share meets the much harder block difficulty (block candidate)
-            var isBlockCandidate = headerValue <= blockTargetValue;
-
-            // test if share meets at least workers current difficulty
-            if (!isBlockCandidate && ratio < 0.99)
-            {
-                // check if share matched the previous difficulty from before a vardiff retarget
-                if (context.VarDiff?.LastUpdate != null && context.PreviousDifficulty.HasValue)
-                {
-                    ratio = shareDiff / context.PreviousDifficulty.Value;
-
-                    if (ratio < 0.99)
-                        throw new StratumException(StratumError.LowDifficultyShare, $"low difficulty share ({shareDiff})");
-
-                    // use previous difficulty
-                    stratumDifficulty = context.PreviousDifficulty.Value;
-                }
-
-                else
-                    throw new StratumException(StratumError.LowDifficultyShare, $"low difficulty share ({shareDiff})");
-            }
-
-            var result = new Share
-            {
-                BlockHeight = BlockTemplate.Height,
-                NetworkDifficulty = Difficulty,
-                Difficulty = stratumDifficulty,
-            };
-
-            if (isBlockCandidate)
-            {
-                result.IsBlockCandidate = true;
-                result.BlockReward = rewardToPool.ToDecimal(MoneyUnit.BTC);
-                result.BlockHash = headerHashReversed.ToHexString();
-
-                var blockBytes = SerializeBlock(headerBytes, coinbaseInitial, solutionBytes);
-                var blockHex = blockBytes.ToHexString();
-
-                return (result, blockHex);
-            }
-
-            return (result, null);
-        }
-
-        protected bool RegisterSubmit(string nonce, string solution)
-        {
-            lock(submissions)
-            {
-                var key = nonce.ToLower() + solution.ToLower();
-                if (submissions.Contains(key))
-                    return false;
-
-                submissions.Add(key);
-                return true;
-            }
-        }
-
-        public string GetFoundersRewardAddress()
-        {
-            var maxHeight = chainConfig.LastFoundersRewardBlockHeight;
-
-            var addressChangeInterval = (maxHeight + (ulong) chainConfig.FoundersRewardAddresses.Length) / (ulong) chainConfig.FoundersRewardAddresses.Length;
-            var index = BlockTemplate.Height / addressChangeInterval;
-
-            var address = chainConfig.FoundersRewardAddresses[index];
-            return address;
-        }
-
-        protected string GetTreasuryRewardAddress()
-        {
-            var index = (int) Math.Floor((BlockTemplate.Height - chainConfig.TreasuryRewardStartBlockHeight) /
-                chainConfig.TreasuryRewardAddressChangeInterval % chainConfig.TreasuryRewardAddresses.Length);
-
-<<<<<<< HEAD
-            var address = coinbaseTxConfig.TreasuryRewardAddresses[index];
-=======
-            var address = chainConfig.TreasuryRewardAddresses[index];
->>>>>>> 1801e342
-            return address;
-        }
-
-        public static IDestination FoundersAddressToScriptDestination(string address)
-        {
-            var decoded = Encoders.Base58.DecodeData(address);
-            var hash = decoded.Skip(2).Take(20).ToArray();
-            var result = new ScriptId(hash);
-            return result;
-        }
-    }
-}
+﻿/*
+Copyright 2017 Coin Foundry (coinfoundry.org)
+Authors: Oliver Weichhold (oliver@weichhold.com)
+
+Permission is hereby granted, free of charge, to any person obtaining a copy of this software and
+associated documentation files (the "Software"), to deal in the Software without restriction,
+including without limitation the rights to use, copy, modify, merge, publish, distribute, sublicense,
+and/or sell copies of the Software, and to permit persons to whom the Software is furnished to do so,
+subject to the following conditions:
+
+The above copyright notice and this permission notice shall be included in all copies or substantial
+portions of the Software.
+
+THE SOFTWARE IS PROVIDED "AS IS", WITHOUT WARRANTY OF ANY KIND, EXPRESS OR IMPLIED, INCLUDING BUT NOT
+LIMITED TO THE WARRANTIES OF MERCHANTABILITY, FITNESS FOR A PARTICULAR PURPOSE AND NONINFRINGEMENT.
+IN NO EVENT SHALL THE AUTHORS OR COPYRIGHT HOLDERS BE LIABLE FOR ANY CLAIM, DAMAGES OR OTHER LIABILITY,
+WHETHER IN AN ACTION OF CONTRACT, TORT OR OTHERWISE, ARISING FROM, OUT OF OR IN CONNECTION WITH THE
+SOFTWARE OR THE USE OR OTHER DEALINGS IN THE SOFTWARE.
+*/
+
+using System;
+using System.Collections.Generic;
+using System.Globalization;
+using System.IO;
+using System.Linq;
+using System.Reflection;
+using MiningCore.Blockchain.Bitcoin;
+using MiningCore.Blockchain.ZCash.DaemonResponses;
+using MiningCore.Configuration;
+using MiningCore.Contracts;
+using MiningCore.Crypto;
+using MiningCore.Crypto.Hashing.Algorithms;
+using MiningCore.Crypto.Hashing.Equihash;
+using MiningCore.Extensions;
+using MiningCore.Stratum;
+using MiningCore.Time;
+using MiningCore.Util;
+using NBitcoin;
+using NBitcoin.DataEncoders;
+using NBitcoin.Zcash;
+
+namespace MiningCore.Blockchain.ZCash
+{
+    public class ZCashJob : BitcoinJob<ZCashBlockTemplate>
+    {
+        protected ZCashChainConfig chainConfig;
+        protected decimal blockReward;
+        protected decimal rewardFees;
+
+        protected uint coinbaseIndex = 4294967295u;
+        protected uint coinbaseSequence = 4294967295u;
+        protected uint txVersionGroupId;
+        protected uint txExpiryHeight = 20;
+        protected uint txNJoinSplits = 0;
+        protected readonly IHashAlgorithm sha256D = new Sha256D();
+        protected byte[] coinbaseInitialHash;
+        protected byte[] merkleRoot;
+        protected byte[] merkleRootReversed;
+        protected string merkleRootReversedHex;
+        protected EquihashSolverBase equihash;
+
+        // ZCash Sapling & Overwinter support
+        protected bool isOverwinterActive = false;
+        protected bool isSaplingActive = false;
+
+	    // temporary reflection hack to force overwinter
+		protected static FieldInfo overwinterField = typeof(ZcashTransaction).GetField("fOverwintered", BindingFlags.Instance | BindingFlags.NonPublic | BindingFlags.DeclaredOnly);
+	    protected static FieldInfo versionGroupField = typeof(ZcashTransaction).GetField("nVersionGroupId", BindingFlags.Instance | BindingFlags.NonPublic | BindingFlags.DeclaredOnly);
+
+		#region Overrides of BitcoinJob<ZCashBlockTemplate>
+
+		protected override Transaction CreateOutputTransaction()
+        {
+            var tx = chainConfig.CreateCoinbaseTx();
+
+	        if (isOverwinterActive)
+		        overwinterField.SetValue(tx, true);
+
+			// set versions
+	        tx.Version = txVersion;
+	        versionGroupField.SetValue(tx, txVersionGroupId);
+
+			// calculate outputs
+			if (chainConfig.PayFoundersReward &&
+                (chainConfig.LastFoundersRewardBlockHeight >= BlockTemplate.Height ||
+                    chainConfig.TreasuryRewardStartBlockHeight > 0))
+            {
+                // founders or treasury reward?
+                if (chainConfig.TreasuryRewardStartBlockHeight > 0 &&
+                    BlockTemplate.Height >= chainConfig.TreasuryRewardStartBlockHeight)
+                {
+                    // pool reward (t-addr)
+                    rewardToPool = new Money(Math.Round(blockReward * (1m - (chainConfig.PercentTreasuryReward) / 100m)) + rewardFees, MoneyUnit.Satoshi);
+                    tx.AddOutput(rewardToPool, poolAddressDestination);
+
+                    // treasury reward (t-addr)
+                    var destination = FoundersAddressToScriptDestination(GetTreasuryRewardAddress());
+                    var amount = new Money(Math.Round(blockReward * (chainConfig.PercentTreasuryReward / 100m)), MoneyUnit.Satoshi);
+                    tx.AddOutput(amount, destination);
+                }
+
+                else
+                {
+                    // pool reward (t-addr)
+                    rewardToPool = new Money(Math.Round(blockReward * (1m - (chainConfig.PercentFoundersReward) / 100m)) + rewardFees, MoneyUnit.Satoshi);
+                    tx.AddOutput(rewardToPool, poolAddressDestination);
+
+                    // founders reward (t-addr)
+                    var destination = FoundersAddressToScriptDestination(GetFoundersRewardAddress());
+                    var amount = new Money(Math.Round(blockReward * (chainConfig.PercentFoundersReward / 100m)), MoneyUnit.Satoshi);
+                    tx.AddOutput(amount, destination);
+                }
+            }
+
+            else
+            {
+                // no founders reward
+                // pool reward (t-addr)
+                rewardToPool = new Money(blockReward + rewardFees, MoneyUnit.Satoshi);
+                tx.AddOutput(rewardToPool, poolAddressDestination);
+            }
+
+            return tx;
+        }
+
+        protected override void BuildCoinbase()
+        {
+            // output transaction
+            txOut = CreateOutputTransaction();
+	        txOut.AddInput(TxIn.CreateCoinbase((int) BlockTemplate.Height));
+
+            using(var stream = new MemoryStream())
+            {
+                var bs = new ZcashStream(stream, true);
+                bs.ReadWrite(ref txOut);
+
+                // done
+                coinbaseInitial = stream.ToArray();
+                coinbaseInitialHex = coinbaseInitial.ToHexString();
+                coinbaseInitialHash = sha256D.Digest(coinbaseInitial);
+            }
+        }
+
+		public override void Init(ZCashBlockTemplate blockTemplate, string jobId,
+            PoolConfig poolConfig, ClusterConfig clusterConfig, IMasterClock clock,
+            IDestination poolAddressDestination, BitcoinNetworkType networkType,
+            bool isPoS, double shareMultiplier, decimal blockrewardMultiplier,
+            IHashAlgorithm coinbaseHasher, IHashAlgorithm headerHasher, IHashAlgorithm blockHasher)
+        {
+            Contract.RequiresNonNull(blockTemplate, nameof(blockTemplate));
+            Contract.RequiresNonNull(poolConfig, nameof(poolConfig));
+            Contract.RequiresNonNull(clusterConfig, nameof(clusterConfig));
+            Contract.RequiresNonNull(clock, nameof(clock));
+            Contract.RequiresNonNull(poolAddressDestination, nameof(poolAddressDestination));
+            Contract.RequiresNonNull(coinbaseHasher, nameof(coinbaseHasher));
+            Contract.RequiresNonNull(headerHasher, nameof(headerHasher));
+            Contract.RequiresNonNull(blockHasher, nameof(blockHasher));
+            Contract.Requires<ArgumentException>(!string.IsNullOrEmpty(jobId), $"{nameof(jobId)} must not be empty");
+
+            this.poolConfig = poolConfig;
+            this.clusterConfig = clusterConfig;
+            this.clock = clock;
+            this.poolAddressDestination = poolAddressDestination;
+            this.networkType = networkType;
+
+            if (ZCashConstants.Chains.TryGetValue(poolConfig.Coin.Type, out var chain))
+                chain.TryGetValue(networkType, out chainConfig);
+
+            BlockTemplate = blockTemplate;
+            JobId = jobId;
+            Difficulty = (double) new BigRational(chainConfig.Diff1b, BlockTemplate.Target.HexToByteArray().ReverseArray().ToBigInteger());
+            txExpiryHeight = blockTemplate.Height + 100;
+
+            // ZCash Sapling & Overwinter support
+            isSaplingActive = chainConfig.SaplingActivationHeight.HasValue &&
+                chainConfig.SaplingActivationHeight.Value > 0 &&
+                blockTemplate.Height >= chainConfig.SaplingActivationHeight.Value;
+
+            isOverwinterActive = isSaplingActive ||
+                chainConfig.OverwinterActivationHeight.HasValue &&
+                chainConfig.OverwinterActivationHeight.Value > 0 &&
+                blockTemplate.Height >= chainConfig.OverwinterActivationHeight.Value;
+
+            if (isSaplingActive)
+            {
+                txVersion = 4;
+                txVersionGroupId = 0x892F2085;
+            }
+
+            else if(isOverwinterActive)
+            {
+                txVersion = 3;
+                txVersionGroupId = 0x03C48270;
+            }
+
+            // Misc
+            this.isPoS = isPoS;
+            this.shareMultiplier = shareMultiplier;
+
+            this.headerHasher = headerHasher;
+            this.blockHasher = blockHasher;
+            this.equihash = chainConfig.Solver();
+
+            if (!string.IsNullOrEmpty(BlockTemplate.Target))
+                blockTargetValue = new uint256(BlockTemplate.Target);
+            else
+            {
+                var tmp = new Target(BlockTemplate.Bits.HexToByteArray());
+                blockTargetValue = tmp.ToUInt256();
+            }
+
+            previousBlockHashReversedHex = BlockTemplate.PreviousBlockhash
+                .HexToByteArray()
+                .ReverseArray()
+                .ToHexString();
+
+            blockReward = blockTemplate.Subsidy.Miner * BitcoinConstants.SatoshisPerBitcoin;
+
+            if (chainConfig?.PayFoundersReward == true)
+            {
+                var founders = blockTemplate.Subsidy.Founders ?? blockTemplate.Subsidy.Community;
+
+                if (!founders.HasValue)
+                    throw new Exception("Error, founders reward missing for block template");
+
+                blockReward = (blockTemplate.Subsidy.Miner + founders.Value) * BitcoinConstants.SatoshisPerBitcoin;
+            }
+
+            rewardFees = blockTemplate.Transactions.Sum(x => x.Fee);
+
+            BuildCoinbase();
+
+            // build tx hashes
+            var txHashes = new List<uint256> { new uint256(coinbaseInitialHash) };
+            txHashes.AddRange(BlockTemplate.Transactions.Select(tx => new uint256(tx.Hash.HexToByteArray().ReverseArray())));
+
+            // build merkle root
+            merkleRoot = MerkleNode.GetRoot(txHashes).Hash.ToBytes().ReverseArray();
+            merkleRootReversed = merkleRoot.ReverseArray();
+            merkleRootReversedHex = merkleRootReversed.ToHexString();
+
+            // misc
+            var hashReserved = isSaplingActive && !string.IsNullOrEmpty(blockTemplate.FinalSaplingRootHash) ?
+                blockTemplate.FinalSaplingRootHash.HexToByteArray().ReverseArray().ToHexString() :
+                sha256Empty.ToHexString();
+
+            jobParams = new object[]
+            {
+                JobId,
+                BlockTemplate.Version.ReverseByteOrder().ToStringHex8(),
+                previousBlockHashReversedHex,
+                merkleRootReversedHex,
+                hashReserved,
+                BlockTemplate.CurTime.ReverseByteOrder().ToStringHex8(),
+                BlockTemplate.Bits.HexToByteArray().ReverseArray().ToHexString(),
+                false
+            };
+        }
+
+        #endregion
+
+        public override (Share Share, string BlockHex) ProcessShare(StratumClient worker, string extraNonce2, string nTime, string solution)
+        {
+            Contract.RequiresNonNull(worker, nameof(worker));
+            Contract.Requires<ArgumentException>(!string.IsNullOrEmpty(extraNonce2), $"{nameof(extraNonce2)} must not be empty");
+            Contract.Requires<ArgumentException>(!string.IsNullOrEmpty(nTime), $"{nameof(nTime)} must not be empty");
+            Contract.Requires<ArgumentException>(!string.IsNullOrEmpty(solution), $"{nameof(solution)} must not be empty");
+
+            var context = worker.ContextAs<BitcoinWorkerContext>();
+
+            // validate nTime
+            if (nTime.Length != 8)
+                throw new StratumException(StratumError.Other, "incorrect size of ntime");
+
+            var nTimeInt = uint.Parse(nTime.HexToByteArray().ReverseArray().ToHexString(), NumberStyles.HexNumber);
+            if (nTimeInt < BlockTemplate.CurTime || nTimeInt > ((DateTimeOffset) clock.Now).ToUnixTimeSeconds() + 7200)
+                throw new StratumException(StratumError.Other, "ntime out of range");
+
+            var nonce = context.ExtraNonce1 + extraNonce2;
+
+            // validate nonce
+            if (nonce.Length != 64)
+                throw new StratumException(StratumError.Other, "incorrect size of extraNonce2");
+
+            // validate solution
+            if (solution.Length != (chainConfig.SolutionSize + chainConfig.SolutionPreambleSize) * 2)
+                throw new StratumException(StratumError.Other, "incorrect size of solution");
+
+            // dupe check
+            if (!RegisterSubmit(nonce, solution))
+                throw new StratumException(StratumError.DuplicateShare, "duplicate share");
+
+            return ProcessShareInternal(worker, nonce, nTimeInt, solution);
+        }
+
+        protected virtual byte[] SerializeHeader(uint nTime, string nonce)
+        {
+            var blockHeader = new ZCashBlockHeader
+            {
+                Version = (int) BlockTemplate.Version,
+                Bits = new Target(Encoders.Hex.DecodeData(BlockTemplate.Bits)),
+                HashPrevBlock = uint256.Parse(BlockTemplate.PreviousBlockhash),
+                HashMerkleRoot = new uint256(merkleRoot),
+                NTime = nTime,
+                Nonce = nonce
+            };
+
+	        if (isSaplingActive && !string.IsNullOrEmpty(BlockTemplate.FinalSaplingRootHash))
+		        blockHeader.HashReserved = BlockTemplate.FinalSaplingRootHash.HexToByteArray().ReverseArray();
+
+            return blockHeader.ToBytes();
+        }
+
+        protected byte[] SerializeBlock(byte[] header, byte[] coinbase, byte[] solution)
+        {
+            var transactionCount = (uint) BlockTemplate.Transactions.Length + 1; // +1 for prepended coinbase tx
+            var rawTransactionBuffer = BuildRawTransactionBuffer();
+
+            using(var stream = new MemoryStream())
+            {
+                var bs = new BitcoinStream(stream, true);
+
+                bs.ReadWrite(ref header);
+                bs.ReadWrite(ref solution);
+                bs.ReadWriteAsVarInt(ref transactionCount);
+                bs.ReadWrite(ref coinbase);
+                bs.ReadWrite(ref rawTransactionBuffer);
+
+                return stream.ToArray();
+            }
+        }
+
+        protected virtual (Share Share, string BlockHex) ProcessShareInternal(StratumClient worker, string nonce,
+            uint nTime, string solution)
+        {
+            var context = worker.ContextAs<BitcoinWorkerContext>();
+            var solutionBytes = solution.HexToByteArray();
+
+            // serialize block-header
+            var headerBytes = SerializeHeader(nTime, nonce); // 144 bytes (doesn't contain soln)
+
+            // verify solution
+            if (!equihash.Verify(headerBytes, solutionBytes.Skip(chainConfig.SolutionPreambleSize).ToArray())) // skip preamble (3 bytes)
+                throw new StratumException(StratumError.Other, "invalid solution");
+
+            // hash block-header
+            var headerSolutionBytes = headerBytes.Concat(solutionBytes).ToArray();
+            var headerHash = headerHasher.Digest(headerSolutionBytes, (ulong) nTime);
+            var headerHashReversed = headerHash.ToReverseArray();
+            var headerValue = new uint256(headerHash);
+
+            // calc share-diff
+            var shareDiff = (double) new BigRational(chainConfig.Diff1b, headerHash.ToBigInteger()) * shareMultiplier;
+            var stratumDifficulty = context.Difficulty;
+            var ratio = shareDiff / stratumDifficulty;
+
+            // check if the share meets the much harder block difficulty (block candidate)
+            var isBlockCandidate = headerValue <= blockTargetValue;
+
+            // test if share meets at least workers current difficulty
+            if (!isBlockCandidate && ratio < 0.99)
+            {
+                // check if share matched the previous difficulty from before a vardiff retarget
+                if (context.VarDiff?.LastUpdate != null && context.PreviousDifficulty.HasValue)
+                {
+                    ratio = shareDiff / context.PreviousDifficulty.Value;
+
+                    if (ratio < 0.99)
+                        throw new StratumException(StratumError.LowDifficultyShare, $"low difficulty share ({shareDiff})");
+
+                    // use previous difficulty
+                    stratumDifficulty = context.PreviousDifficulty.Value;
+                }
+
+                else
+                    throw new StratumException(StratumError.LowDifficultyShare, $"low difficulty share ({shareDiff})");
+            }
+
+            var result = new Share
+            {
+                BlockHeight = BlockTemplate.Height,
+                NetworkDifficulty = Difficulty,
+                Difficulty = stratumDifficulty,
+            };
+
+            if (isBlockCandidate)
+            {
+                result.IsBlockCandidate = true;
+                result.BlockReward = rewardToPool.ToDecimal(MoneyUnit.BTC);
+                result.BlockHash = headerHashReversed.ToHexString();
+
+                var blockBytes = SerializeBlock(headerBytes, coinbaseInitial, solutionBytes);
+                var blockHex = blockBytes.ToHexString();
+
+                return (result, blockHex);
+            }
+
+            return (result, null);
+        }
+
+        protected bool RegisterSubmit(string nonce, string solution)
+        {
+            lock(submissions)
+            {
+                var key = nonce.ToLower() + solution.ToLower();
+                if (submissions.Contains(key))
+                    return false;
+
+                submissions.Add(key);
+                return true;
+            }
+        }
+
+        public string GetFoundersRewardAddress()
+        {
+            var maxHeight = chainConfig.LastFoundersRewardBlockHeight;
+
+            var addressChangeInterval = (maxHeight + (ulong) chainConfig.FoundersRewardAddresses.Length) / (ulong) chainConfig.FoundersRewardAddresses.Length;
+            var index = BlockTemplate.Height / addressChangeInterval;
+
+            var address = chainConfig.FoundersRewardAddresses[index];
+            return address;
+        }
+
+        protected string GetTreasuryRewardAddress()
+        {
+            var index = (int) Math.Floor((BlockTemplate.Height - chainConfig.TreasuryRewardStartBlockHeight) /
+                chainConfig.TreasuryRewardAddressChangeInterval % chainConfig.TreasuryRewardAddresses.Length);
+
+            var address = chainConfig.TreasuryRewardAddresses[index];
+            return address;
+        }
+
+        public static IDestination FoundersAddressToScriptDestination(string address)
+        {
+            var decoded = Encoders.Base58.DecodeData(address);
+            var hash = decoded.Skip(2).Take(20).ToArray();
+            var result = new ScriptId(hash);
+            return result;
+        }
+    }
+}