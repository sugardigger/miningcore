--- conflicted
+++ resolved
@@ -1,8 +1,4 @@
-<<<<<<< HEAD
-﻿using System;
-=======
 using System;
->>>>>>> d692f5cc
 using System.Diagnostics;
 using System.Linq;
 using System.Reactive;
@@ -40,11 +36,7 @@
             {
                 new
                 {
-<<<<<<< HEAD
-                    capabilities = new[] {"coinbasetxn", "workid", "coinbase/append"},
-=======
                     capabilities = new[] { "coinbasetxn", "workid", "coinbase/append" },
->>>>>>> d692f5cc
                 }
             };
         }
@@ -85,11 +77,7 @@
 
             // handle z-addr
             var result = await daemon.ExecuteCmdAnyAsync<ValidateAddressResponse>(
-<<<<<<< HEAD
-                ZCashCommands.ZValidateAddress, new[] {address});
-=======
                 ZCashCommands.ZValidateAddress, new[] { address });
->>>>>>> d692f5cc
 
             return result.Response != null && result.Response.IsValid;
         }
@@ -146,11 +134,7 @@
             Contract.RequiresNonNull(worker, nameof(worker));
             Contract.RequiresNonNull(submission, nameof(submission));
 
-<<<<<<< HEAD
-            logger.LogInvoke(LogCat, new[] {worker.ConnectionId});
-=======
             logger.LogInvoke(LogCat, new[] { worker.ConnectionId });
->>>>>>> d692f5cc
 
             if (!(submission is object[] submitParams))
                 throw new StratumException(StratumError.Other, "invalid params");
@@ -172,11 +156,7 @@
 
             ZCashJob job;
 
-<<<<<<< HEAD
-            lock (jobLock)
-=======
             lock(jobLock)
->>>>>>> d692f5cc
             {
                 job = validJobs.FirstOrDefault(x => x.JobId == jobId);
             }
@@ -234,8 +214,4 @@
             return share;
         }
     }
-<<<<<<< HEAD
-}
-=======
-}
->>>>>>> d692f5cc
+}