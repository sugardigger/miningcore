<<<<<<< HEAD
﻿/*
Copyright 2017 Coin Foundry (coinfoundry.org)
Authors: Oliver Weichhold (oliver@weichhold.com)

Permission is hereby granted, free of charge, to any person obtaining a copy of this software and
associated documentation files (the "Software"), to deal in the Software without restriction,
including without limitation the rights to use, copy, modify, merge, publish, distribute, sublicense,
and/or sell copies of the Software, and to permit persons to whom the Software is furnished to do so,
subject to the following conditions:

The above copyright notice and this permission notice shall be included in all copies or substantial
portions of the Software.

THE SOFTWARE IS PROVIDED "AS IS", WITHOUT WARRANTY OF ANY KIND, EXPRESS OR IMPLIED, INCLUDING BUT NOT
LIMITED TO THE WARRANTIES OF MERCHANTABILITY, FITNESS FOR A PARTICULAR PURPOSE AND NONINFRINGEMENT.
IN NO EVENT SHALL THE AUTHORS OR COPYRIGHT HOLDERS BE LIABLE FOR ANY CLAIM, DAMAGES OR OTHER LIABILITY,
WHETHER IN AN ACTION OF CONTRACT, TORT OR OTHERWISE, ARISING FROM, OUT OF OR IN CONNECTION WITH THE
SOFTWARE OR THE USE OR OTHER DEALINGS IN THE SOFTWARE.
=======
/*
Copyright 2017 Coin Foundry (coinfoundry.org)
Authors: Oliver Weichhold (oliver@weichhold.com)

Permission is hereby granted, free of charge, to any person obtaining a copy of this software and
associated documentation files (the "Software"), to deal in the Software without restriction,
including without limitation the rights to use, copy, modify, merge, publish, distribute, sublicense,
and/or sell copies of the Software, and to permit persons to whom the Software is furnished to do so,
subject to the following conditions:

The above copyright notice and this permission notice shall be included in all copies or substantial
portions of the Software.

THE SOFTWARE IS PROVIDED "AS IS", WITHOUT WARRANTY OF ANY KIND, EXPRESS OR IMPLIED, INCLUDING BUT NOT
LIMITED TO THE WARRANTIES OF MERCHANTABILITY, FITNESS FOR A PARTICULAR PURPOSE AND NONINFRINGEMENT.
IN NO EVENT SHALL THE AUTHORS OR COPYRIGHT HOLDERS BE LIABLE FOR ANY CLAIM, DAMAGES OR OTHER LIABILITY,
WHETHER IN AN ACTION OF CONTRACT, TORT OR OTHERWISE, ARISING FROM, OUT OF OR IN CONNECTION WITH THE
SOFTWARE OR THE USE OR OTHER DEALINGS IN THE SOFTWARE.
>>>>>>> d692f5cc
*/

using System;
using System.Globalization;
using System.Linq;
using System.Reactive;
using System.Reactive.Linq;
using System.Reactive.Threading.Tasks;
using System.Threading;
using System.Threading.Tasks;
using Autofac;
using AutoMapper;
using MiningCore.Blockchain.Monero.StratumRequests;
using MiningCore.Blockchain.Monero.StratumResponses;
using MiningCore.Configuration;
using MiningCore.JsonRpc;
using MiningCore.Messaging;
using MiningCore.Mining;
using MiningCore.Notifications;
using MiningCore.Notifications.Messages;
using MiningCore.Persistence;
using MiningCore.Persistence.Repositories;
using MiningCore.Stratum;
using MiningCore.Time;
using Newtonsoft.Json;

namespace MiningCore.Blockchain.Monero
{
    [CoinMetadata(CoinType.XMR, CoinType.AEON, CoinType.ETN)]
    public class MoneroPool : PoolBase
    {
        public MoneroPool(IComponentContext ctx,
            JsonSerializerSettings serializerSettings,
            IConnectionFactory cf,
            IStatsRepository statsRepo,
            IMapper mapper,
            IMasterClock clock,
            IMessageBus messageBus) :
            base(ctx, serializerSettings, cf, statsRepo, mapper, clock, messageBus)
        {
        }

        private long currentJobId;

        private MoneroJobManager manager;

<<<<<<< HEAD
        private void OnLogin(StratumClient client, Timestamped<JsonRpcRequest> tsRequest)
=======
        private async Task OnLoginAsync(StratumClient client, Timestamped<JsonRpcRequest> tsRequest)
>>>>>>> d692f5cc
        {
            var request = tsRequest.Value;
            var context = client.ContextAs<MoneroWorkerContext>();

            if (request.Id == null)
            {
<<<<<<< HEAD
                client.RespondError(StratumError.MinusOne, "missing request id", request.Id);
=======
                await client.RespondErrorAsync(StratumError.MinusOne, "missing request id", request.Id);
>>>>>>> d692f5cc
                return;
            }

            var loginRequest = request.ParamsAs<MoneroLoginRequest>();

            if (string.IsNullOrEmpty(loginRequest?.Login))
            {
<<<<<<< HEAD
                client.RespondError(StratumError.MinusOne, "missing login", request.Id);
=======
                await client.RespondErrorAsync(StratumError.MinusOne, "missing login", request.Id);
>>>>>>> d692f5cc
                return;
            }

            // extract worker/miner/paymentid
            var split = loginRequest.Login.Split('.');
            context.MinerName = split[0].Trim();
            context.WorkerName = split.Length > 1 ? split[1].Trim() : null;
            context.UserAgent = loginRequest.UserAgent?.Trim();
            var passParts = loginRequest.Password?.Split(PasswordControlVarsSeparator);

            // extract paymentid
            var index = context.MinerName.IndexOf('#');
            if (index != -1)
            {
                context.PaymentId = context.MinerName.Substring(index + 1).Trim();
                context.MinerName = context.MinerName.Substring(0, index).Trim();
            }

            // validate login
            var result = manager.ValidateAddress(context.MinerName);

            context.IsSubscribed = result;
            context.IsAuthorized = result;

            if (!context.IsAuthorized)
            {
<<<<<<< HEAD
                client.RespondError(StratumError.MinusOne, "invalid login", request.Id);
=======
                await client.RespondErrorAsync(StratumError.MinusOne, "invalid login", request.Id);
>>>>>>> d692f5cc
                return;
            }

            // validate payment Id
            if (!string.IsNullOrEmpty(context.PaymentId) && context.PaymentId.Length != MoneroConstants.PaymentIdHexLength)
            {
<<<<<<< HEAD
                client.RespondError(StratumError.MinusOne, "invalid payment id", request.Id);
=======
                await client.RespondErrorAsync(StratumError.MinusOne, "invalid payment id", request.Id);
>>>>>>> d692f5cc
                return;
            }

            // extract control vars from password
            var staticDiff = GetStaticDiffFromPassparts(passParts);
            if (staticDiff.HasValue &&
                (context.VarDiff != null && staticDiff.Value >= context.VarDiff.Config.MinDiff ||
<<<<<<< HEAD
                 context.VarDiff == null && staticDiff.Value > context.Difficulty))
=======
                    context.VarDiff == null && staticDiff.Value > context.Difficulty))
>>>>>>> d692f5cc
            {
                context.VarDiff = null; // disable vardiff
                context.SetDifficulty(staticDiff.Value);
            }

            // respond
            var loginResponse = new MoneroLoginResponse
            {
                Id = client.ConnectionId,
                Job = CreateWorkerJob(client)
            };

<<<<<<< HEAD
            client.Respond(loginResponse, request.Id);
=======
            await client.RespondAsync(loginResponse, request.Id);
>>>>>>> d692f5cc

            // log association
            logger.Info(() => $"[{LogCat}] [{client.ConnectionId}] = {loginRequest.Login} = {client.RemoteEndpoint.Address}");
        }

<<<<<<< HEAD
        private void OnGetJob(StratumClient client, Timestamped<JsonRpcRequest> tsRequest)
=======
        private async Task OnGetJob(StratumClient client, Timestamped<JsonRpcRequest> tsRequest)
>>>>>>> d692f5cc
        {
            var request = tsRequest.Value;
            var context = client.ContextAs<MoneroWorkerContext>();

            if (request.Id == null)
            {
<<<<<<< HEAD
                client.RespondError(StratumError.MinusOne, "missing request id", request.Id);
=======
                await client.RespondErrorAsync(StratumError.MinusOne, "missing request id", request.Id);
>>>>>>> d692f5cc
                return;
            }

            var getJobRequest = request.ParamsAs<MoneroGetJobRequest>();

            // validate worker
            if (client.ConnectionId != getJobRequest?.WorkerId || !context.IsAuthorized)
            {
<<<<<<< HEAD
                client.RespondError(StratumError.MinusOne, "unauthorized", request.Id);
=======
                await client.RespondErrorAsync(StratumError.MinusOne, "unauthorized", request.Id);
>>>>>>> d692f5cc
                return;
            }

            // respond
            var job = CreateWorkerJob(client);
<<<<<<< HEAD
            client.Respond(job, request.Id);
=======
            await client.RespondAsync(job, request.Id);
>>>>>>> d692f5cc
        }

        private MoneroJobParams CreateWorkerJob(StratumClient client)
        {
            var context = client.ContextAs<MoneroWorkerContext>();
            var job = new MoneroWorkerJob(NextJobId(), context.Difficulty);

            manager.PrepareWorkerJob(job, out var blob, out var target);

            // should never happen
            if (string.IsNullOrEmpty(blob) || string.IsNullOrEmpty(blob))
                return null;

            var result = new MoneroJobParams
            {
                JobId = job.Id,
                Blob = blob,
                Target = target
            };

            // update context
<<<<<<< HEAD
            lock (context)
=======
            lock(context)
>>>>>>> d692f5cc
            {
                context.AddJob(job);
            }

            return result;
        }

        private async Task OnSubmitAsync(StratumClient client, Timestamped<JsonRpcRequest> tsRequest)
        {
            var request = tsRequest.Value;
            var context = client.ContextAs<MoneroWorkerContext>();

            try
            {
                if (request.Id == null)
                    throw new StratumException(StratumError.MinusOne, "missing request id");

                // check age of submission (aged submissions are usually caused by high server load)
                var requestAge = clock.Now - tsRequest.Timestamp.UtcDateTime;

                if (requestAge > maxShareAge)
                {
                    logger.Debug(() => $"[{LogCat}] [{client.ConnectionId}] Dropping stale share submission request (not client's fault)");
                    return;
                }

                // check request
                var submitRequest = request.ParamsAs<MoneroSubmitShareRequest>();

                // validate worker
                if (client.ConnectionId != submitRequest?.WorkerId || !context.IsAuthorized)
                    throw new StratumException(StratumError.MinusOne, "unauthorized");

                // recognize activity
                context.LastActivity = clock.Now;

                MoneroWorkerJob job;

<<<<<<< HEAD
                lock (context)
=======
                lock(context)
>>>>>>> d692f5cc
                {
                    var jobId = submitRequest?.JobId;

                    if (string.IsNullOrEmpty(jobId) ||
                        (job = context.ValidJobs.FirstOrDefault(x => x.Id == jobId)) == null)
                        throw new StratumException(StratumError.MinusOne, "invalid jobid");
                }

                // dupe check
                var nonceLower = submitRequest.Nonce.ToLower();

<<<<<<< HEAD
                lock (job)
=======
                lock(job)
>>>>>>> d692f5cc
                {
                    if (job.Submissions.Contains(nonceLower))
                        throw new StratumException(StratumError.MinusOne, "duplicate share");

                    job.Submissions.Add(nonceLower);
                }

                var poolEndpoint = poolConfig.Ports[client.PoolEndpoint.Port];

                var share = await manager.SubmitShareAsync(client, submitRequest, job, poolEndpoint.Difficulty);

<<<<<<< HEAD
                client.Respond(new MoneroResponseBase(), request.Id);
=======
                await client.RespondAsync(new MoneroResponseBase(), request.Id);
>>>>>>> d692f5cc

                // publish
                messageBus.SendMessage(new ClientShare(client, share));

                // telemetry
                PublishTelemetry(TelemetryCategory.Share, clock.Now - tsRequest.Timestamp.UtcDateTime, true);

                logger.Info(() => $"[{LogCat}] [{client.ConnectionId}] Share accepted: D={Math.Round(share.Difficulty, 3)}");

                // update pool stats
                if (share.IsBlockCandidate)
                    poolStats.LastPoolBlockTime = clock.Now;

                // update client stats
                context.Stats.ValidShares++;
<<<<<<< HEAD
                UpdateVarDiff(client);
            }

            catch (StratumException ex)
            {
                client.RespondError(ex.Code, ex.Message, request.Id, false);
=======
                await UpdateVarDiffAsync(client);
            }

            catch(StratumException ex)
            {
                await client.RespondErrorAsync(ex.Code, ex.Message, request.Id, false);
>>>>>>> d692f5cc

                // telemetry
                PublishTelemetry(TelemetryCategory.Share, clock.Now - tsRequest.Timestamp.UtcDateTime, false);

                // update client stats
                context.Stats.InvalidShares++;
                logger.Info(() => $"[{LogCat}] [{client.ConnectionId}] Share rejected: {ex.Message}");

                // banning
                ConsiderBan(client, context, poolConfig.Banning);
            }
        }

        private string NextJobId()
        {
            return Interlocked.Increment(ref currentJobId).ToString(CultureInfo.InvariantCulture);
        }

<<<<<<< HEAD
        private void OnNewJob()
        {
            logger.Info(() => $"[{LogCat}] Broadcasting job");

            ForEachClient(client =>
=======
        private Task OnNewJob()
        {
            logger.Info(() => $"[{LogCat}] Broadcasting job");

            var tasks = ForEachClient(async client =>
>>>>>>> d692f5cc
            {
                var context = client.ContextAs<MoneroWorkerContext>();

                if (context.IsSubscribed && context.IsAuthorized)
                {
                    // check alive
                    var lastActivityAgo = clock.Now - context.LastActivity;

                    if (poolConfig.ClientConnectionTimeout > 0 &&
                        lastActivityAgo.TotalSeconds > poolConfig.ClientConnectionTimeout)
                    {
                        logger.Info(() => $"[{LogCat}] [{client.ConnectionId}] Booting zombie-worker (idle-timeout exceeded)");
                        DisconnectClient(client);
                        return;
                    }

                    // send job
                    var job = CreateWorkerJob(client);
<<<<<<< HEAD
                    client.Notify(MoneroStratumMethods.JobNotify, job);
                }
            });
=======
                    await client.NotifyAsync(MoneroStratumMethods.JobNotify, job);
                }
            });

            return Task.WhenAll(tasks);
>>>>>>> d692f5cc
        }

        #region Overrides

        protected override async Task SetupJobManager(CancellationToken ct)
        {
            manager = ctx.Resolve<MoneroJobManager>();
            manager.Configure(poolConfig, clusterConfig);

            await manager.StartAsync(ct);

            if (poolConfig.EnableInternalStratum == true)
            {
<<<<<<< HEAD
                disposables.Add(manager.Blocks.Subscribe(_ => OnNewJob()));
=======
                disposables.Add(manager.Blocks
                    .Select(x => Observable.FromAsync(() => OnNewJob()))
                    .Concat()
                    .Subscribe());
>>>>>>> d692f5cc

                // we need work before opening the gates
                await manager.Blocks.Take(1).ToTask(ct);
            }
        }

        protected override void InitStats()
        {
            base.InitStats();

            blockchainStats = manager.BlockchainStats;
        }

        protected override WorkerContextBase CreateClientContext()
        {
            return new MoneroWorkerContext();
        }

        protected override async Task OnRequestAsync(StratumClient client,
            Timestamped<JsonRpcRequest> tsRequest)
        {
            var request = tsRequest.Value;
            var context = client.ContextAs<MoneroWorkerContext>();

<<<<<<< HEAD
            switch (request.Method)
            {
                case MoneroStratumMethods.Login:
                    OnLogin(client, tsRequest);
                    break;

                case MoneroStratumMethods.GetJob:
                    OnGetJob(client, tsRequest);
=======
            switch(request.Method)
            {
                case MoneroStratumMethods.Login:
                    await OnLoginAsync(client, tsRequest);
                    break;

                case MoneroStratumMethods.GetJob:
                    await OnGetJob(client, tsRequest);
>>>>>>> d692f5cc
                    break;

                case MoneroStratumMethods.Submit:
                    await OnSubmitAsync(client, tsRequest);
                    break;

                case MoneroStratumMethods.KeepAlive:
                    // recognize activity
                    context.LastActivity = clock.Now;
                    break;

                default:
                    logger.Debug(() => $"[{LogCat}] [{client.ConnectionId}] Unsupported RPC request: {JsonConvert.SerializeObject(request, serializerSettings)}");

<<<<<<< HEAD
                    client.RespondError(StratumError.Other, $"Unsupported request {request.Method}", request.Id);
=======
                    await client.RespondErrorAsync(StratumError.Other, $"Unsupported request {request.Method}", request.Id);
>>>>>>> d692f5cc
                    break;
            }
        }

        public override double HashrateFromShares(double shares, double interval)
        {
            var result = shares / interval;
            return result;
        }

<<<<<<< HEAD
        protected override void OnVarDiffUpdate(StratumClient client, double newDiff)
        {
            base.OnVarDiffUpdate(client, newDiff);
=======
        protected override async Task OnVarDiffUpdateAsync(StratumClient client, double newDiff)
        {
            await base.OnVarDiffUpdateAsync(client, newDiff);
>>>>>>> d692f5cc

            // apply immediately and notify client
            var context = client.ContextAs<MoneroWorkerContext>();

            if (context.HasPendingDifficulty)
            {
                context.ApplyPendingDifficulty();

                // re-send job
                var job = CreateWorkerJob(client);
<<<<<<< HEAD
                client.Notify(MoneroStratumMethods.JobNotify, job);
=======
                await client.NotifyAsync(MoneroStratumMethods.JobNotify, job);
>>>>>>> d692f5cc
            }
        }

        #endregion // Overrides
    }
<<<<<<< HEAD
}
=======
}
>>>>>>> d692f5cc
<|MERGE_RESOLUTION|>--- conflicted
+++ resolved
@@ -1,5 +1,4 @@
-<<<<<<< HEAD
-﻿/*
+/*
 Copyright 2017 Coin Foundry (coinfoundry.org)
 Authors: Oliver Weichhold (oliver@weichhold.com)
 
@@ -17,26 +16,6 @@
 IN NO EVENT SHALL THE AUTHORS OR COPYRIGHT HOLDERS BE LIABLE FOR ANY CLAIM, DAMAGES OR OTHER LIABILITY,
 WHETHER IN AN ACTION OF CONTRACT, TORT OR OTHERWISE, ARISING FROM, OUT OF OR IN CONNECTION WITH THE
 SOFTWARE OR THE USE OR OTHER DEALINGS IN THE SOFTWARE.
-=======
-/*
-Copyright 2017 Coin Foundry (coinfoundry.org)
-Authors: Oliver Weichhold (oliver@weichhold.com)
-
-Permission is hereby granted, free of charge, to any person obtaining a copy of this software and
-associated documentation files (the "Software"), to deal in the Software without restriction,
-including without limitation the rights to use, copy, modify, merge, publish, distribute, sublicense,
-and/or sell copies of the Software, and to permit persons to whom the Software is furnished to do so,
-subject to the following conditions:
-
-The above copyright notice and this permission notice shall be included in all copies or substantial
-portions of the Software.
-
-THE SOFTWARE IS PROVIDED "AS IS", WITHOUT WARRANTY OF ANY KIND, EXPRESS OR IMPLIED, INCLUDING BUT NOT
-LIMITED TO THE WARRANTIES OF MERCHANTABILITY, FITNESS FOR A PARTICULAR PURPOSE AND NONINFRINGEMENT.
-IN NO EVENT SHALL THE AUTHORS OR COPYRIGHT HOLDERS BE LIABLE FOR ANY CLAIM, DAMAGES OR OTHER LIABILITY,
-WHETHER IN AN ACTION OF CONTRACT, TORT OR OTHERWISE, ARISING FROM, OUT OF OR IN CONNECTION WITH THE
-SOFTWARE OR THE USE OR OTHER DEALINGS IN THE SOFTWARE.
->>>>>>> d692f5cc
 */
 
 using System;
@@ -83,22 +62,14 @@
 
         private MoneroJobManager manager;
 
-<<<<<<< HEAD
-        private void OnLogin(StratumClient client, Timestamped<JsonRpcRequest> tsRequest)
-=======
         private async Task OnLoginAsync(StratumClient client, Timestamped<JsonRpcRequest> tsRequest)
->>>>>>> d692f5cc
         {
             var request = tsRequest.Value;
             var context = client.ContextAs<MoneroWorkerContext>();
 
             if (request.Id == null)
             {
-<<<<<<< HEAD
-                client.RespondError(StratumError.MinusOne, "missing request id", request.Id);
-=======
                 await client.RespondErrorAsync(StratumError.MinusOne, "missing request id", request.Id);
->>>>>>> d692f5cc
                 return;
             }
 
@@ -106,11 +77,7 @@
 
             if (string.IsNullOrEmpty(loginRequest?.Login))
             {
-<<<<<<< HEAD
-                client.RespondError(StratumError.MinusOne, "missing login", request.Id);
-=======
                 await client.RespondErrorAsync(StratumError.MinusOne, "missing login", request.Id);
->>>>>>> d692f5cc
                 return;
             }
 
@@ -137,22 +104,14 @@
 
             if (!context.IsAuthorized)
             {
-<<<<<<< HEAD
-                client.RespondError(StratumError.MinusOne, "invalid login", request.Id);
-=======
                 await client.RespondErrorAsync(StratumError.MinusOne, "invalid login", request.Id);
->>>>>>> d692f5cc
                 return;
             }
 
             // validate payment Id
             if (!string.IsNullOrEmpty(context.PaymentId) && context.PaymentId.Length != MoneroConstants.PaymentIdHexLength)
             {
-<<<<<<< HEAD
-                client.RespondError(StratumError.MinusOne, "invalid payment id", request.Id);
-=======
                 await client.RespondErrorAsync(StratumError.MinusOne, "invalid payment id", request.Id);
->>>>>>> d692f5cc
                 return;
             }
 
@@ -160,11 +119,7 @@
             var staticDiff = GetStaticDiffFromPassparts(passParts);
             if (staticDiff.HasValue &&
                 (context.VarDiff != null && staticDiff.Value >= context.VarDiff.Config.MinDiff ||
-<<<<<<< HEAD
-                 context.VarDiff == null && staticDiff.Value > context.Difficulty))
-=======
                     context.VarDiff == null && staticDiff.Value > context.Difficulty))
->>>>>>> d692f5cc
             {
                 context.VarDiff = null; // disable vardiff
                 context.SetDifficulty(staticDiff.Value);
@@ -177,32 +132,20 @@
                 Job = CreateWorkerJob(client)
             };
 
-<<<<<<< HEAD
-            client.Respond(loginResponse, request.Id);
-=======
             await client.RespondAsync(loginResponse, request.Id);
->>>>>>> d692f5cc
 
             // log association
             logger.Info(() => $"[{LogCat}] [{client.ConnectionId}] = {loginRequest.Login} = {client.RemoteEndpoint.Address}");
         }
 
-<<<<<<< HEAD
-        private void OnGetJob(StratumClient client, Timestamped<JsonRpcRequest> tsRequest)
-=======
         private async Task OnGetJob(StratumClient client, Timestamped<JsonRpcRequest> tsRequest)
->>>>>>> d692f5cc
         {
             var request = tsRequest.Value;
             var context = client.ContextAs<MoneroWorkerContext>();
 
             if (request.Id == null)
             {
-<<<<<<< HEAD
-                client.RespondError(StratumError.MinusOne, "missing request id", request.Id);
-=======
                 await client.RespondErrorAsync(StratumError.MinusOne, "missing request id", request.Id);
->>>>>>> d692f5cc
                 return;
             }
 
@@ -211,21 +154,13 @@
             // validate worker
             if (client.ConnectionId != getJobRequest?.WorkerId || !context.IsAuthorized)
             {
-<<<<<<< HEAD
-                client.RespondError(StratumError.MinusOne, "unauthorized", request.Id);
-=======
                 await client.RespondErrorAsync(StratumError.MinusOne, "unauthorized", request.Id);
->>>>>>> d692f5cc
                 return;
             }
 
             // respond
             var job = CreateWorkerJob(client);
-<<<<<<< HEAD
-            client.Respond(job, request.Id);
-=======
             await client.RespondAsync(job, request.Id);
->>>>>>> d692f5cc
         }
 
         private MoneroJobParams CreateWorkerJob(StratumClient client)
@@ -247,11 +182,7 @@
             };
 
             // update context
-<<<<<<< HEAD
-            lock (context)
-=======
             lock(context)
->>>>>>> d692f5cc
             {
                 context.AddJob(job);
             }
@@ -290,11 +221,7 @@
 
                 MoneroWorkerJob job;
 
-<<<<<<< HEAD
-                lock (context)
-=======
                 lock(context)
->>>>>>> d692f5cc
                 {
                     var jobId = submitRequest?.JobId;
 
@@ -306,11 +233,7 @@
                 // dupe check
                 var nonceLower = submitRequest.Nonce.ToLower();
 
-<<<<<<< HEAD
-                lock (job)
-=======
                 lock(job)
->>>>>>> d692f5cc
                 {
                     if (job.Submissions.Contains(nonceLower))
                         throw new StratumException(StratumError.MinusOne, "duplicate share");
@@ -322,11 +245,7 @@
 
                 var share = await manager.SubmitShareAsync(client, submitRequest, job, poolEndpoint.Difficulty);
 
-<<<<<<< HEAD
-                client.Respond(new MoneroResponseBase(), request.Id);
-=======
                 await client.RespondAsync(new MoneroResponseBase(), request.Id);
->>>>>>> d692f5cc
 
                 // publish
                 messageBus.SendMessage(new ClientShare(client, share));
@@ -342,21 +261,12 @@
 
                 // update client stats
                 context.Stats.ValidShares++;
-<<<<<<< HEAD
-                UpdateVarDiff(client);
-            }
-
-            catch (StratumException ex)
-            {
-                client.RespondError(ex.Code, ex.Message, request.Id, false);
-=======
                 await UpdateVarDiffAsync(client);
             }
 
             catch(StratumException ex)
             {
                 await client.RespondErrorAsync(ex.Code, ex.Message, request.Id, false);
->>>>>>> d692f5cc
 
                 // telemetry
                 PublishTelemetry(TelemetryCategory.Share, clock.Now - tsRequest.Timestamp.UtcDateTime, false);
@@ -375,19 +285,11 @@
             return Interlocked.Increment(ref currentJobId).ToString(CultureInfo.InvariantCulture);
         }
 
-<<<<<<< HEAD
-        private void OnNewJob()
+        private Task OnNewJob()
         {
             logger.Info(() => $"[{LogCat}] Broadcasting job");
 
-            ForEachClient(client =>
-=======
-        private Task OnNewJob()
-        {
-            logger.Info(() => $"[{LogCat}] Broadcasting job");
-
             var tasks = ForEachClient(async client =>
->>>>>>> d692f5cc
             {
                 var context = client.ContextAs<MoneroWorkerContext>();
 
@@ -406,17 +308,11 @@
 
                     // send job
                     var job = CreateWorkerJob(client);
-<<<<<<< HEAD
-                    client.Notify(MoneroStratumMethods.JobNotify, job);
-                }
-            });
-=======
                     await client.NotifyAsync(MoneroStratumMethods.JobNotify, job);
                 }
             });
 
             return Task.WhenAll(tasks);
->>>>>>> d692f5cc
         }
 
         #region Overrides
@@ -430,14 +326,10 @@
 
             if (poolConfig.EnableInternalStratum == true)
             {
-<<<<<<< HEAD
-                disposables.Add(manager.Blocks.Subscribe(_ => OnNewJob()));
-=======
                 disposables.Add(manager.Blocks
                     .Select(x => Observable.FromAsync(() => OnNewJob()))
                     .Concat()
                     .Subscribe());
->>>>>>> d692f5cc
 
                 // we need work before opening the gates
                 await manager.Blocks.Take(1).ToTask(ct);
@@ -462,16 +354,6 @@
             var request = tsRequest.Value;
             var context = client.ContextAs<MoneroWorkerContext>();
 
-<<<<<<< HEAD
-            switch (request.Method)
-            {
-                case MoneroStratumMethods.Login:
-                    OnLogin(client, tsRequest);
-                    break;
-
-                case MoneroStratumMethods.GetJob:
-                    OnGetJob(client, tsRequest);
-=======
             switch(request.Method)
             {
                 case MoneroStratumMethods.Login:
@@ -480,7 +362,6 @@
 
                 case MoneroStratumMethods.GetJob:
                     await OnGetJob(client, tsRequest);
->>>>>>> d692f5cc
                     break;
 
                 case MoneroStratumMethods.Submit:
@@ -495,11 +376,7 @@
                 default:
                     logger.Debug(() => $"[{LogCat}] [{client.ConnectionId}] Unsupported RPC request: {JsonConvert.SerializeObject(request, serializerSettings)}");
 
-<<<<<<< HEAD
-                    client.RespondError(StratumError.Other, $"Unsupported request {request.Method}", request.Id);
-=======
                     await client.RespondErrorAsync(StratumError.Other, $"Unsupported request {request.Method}", request.Id);
->>>>>>> d692f5cc
                     break;
             }
         }
@@ -510,15 +387,9 @@
             return result;
         }
 
-<<<<<<< HEAD
-        protected override void OnVarDiffUpdate(StratumClient client, double newDiff)
-        {
-            base.OnVarDiffUpdate(client, newDiff);
-=======
         protected override async Task OnVarDiffUpdateAsync(StratumClient client, double newDiff)
         {
             await base.OnVarDiffUpdateAsync(client, newDiff);
->>>>>>> d692f5cc
 
             // apply immediately and notify client
             var context = client.ContextAs<MoneroWorkerContext>();
@@ -529,18 +400,10 @@
 
                 // re-send job
                 var job = CreateWorkerJob(client);
-<<<<<<< HEAD
-                client.Notify(MoneroStratumMethods.JobNotify, job);
-=======
                 await client.NotifyAsync(MoneroStratumMethods.JobNotify, job);
->>>>>>> d692f5cc
             }
         }
 
         #endregion // Overrides
     }
-<<<<<<< HEAD
-}
-=======
-}
->>>>>>> d692f5cc
+}