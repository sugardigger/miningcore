--- conflicted
+++ resolved
@@ -1,322 +1,306 @@
-﻿/*
-Copyright 2017 Coin Foundry (coinfoundry.org)
-Authors: Oliver Weichhold (oliver@weichhold.com)
-
-Permission is hereby granted, free of charge, to any person obtaining a copy of this software and
-associated documentation files (the "Software"), to deal in the Software without restriction,
-including without limitation the rights to use, copy, modify, merge, publish, distribute, sublicense,
-and/or sell copies of the Software, and to permit persons to whom the Software is furnished to do so,
-subject to the following conditions:
-
-The above copyright notice and this permission notice shall be included in all copies or substantial
-portions of the Software.
-
-THE SOFTWARE IS PROVIDED "AS IS", WITHOUT WARRANTY OF ANY KIND, EXPRESS OR IMPLIED, INCLUDING BUT NOT
-LIMITED TO THE WARRANTIES OF MERCHANTABILITY, FITNESS FOR A PARTICULAR PURPOSE AND NONINFRINGEMENT.
-IN NO EVENT SHALL THE AUTHORS OR COPYRIGHT HOLDERS BE LIABLE FOR ANY CLAIM, DAMAGES OR OTHER LIABILITY,
-WHETHER IN AN ACTION OF CONTRACT, TORT OR OTHERWISE, ARISING FROM, OUT OF OR IN CONNECTION WITH THE
-SOFTWARE OR THE USE OR OTHER DEALINGS IN THE SOFTWARE.
-*/
-
-using System;
-using System.Collections.Concurrent;
-using System.Collections.Generic;
-using System.Linq;
-using System.Net;
-using System.Reactive;
-using System.Threading;
-using System.Threading.Tasks;
-using Autofac;
-using MiningCore.Banning;
-using MiningCore.Buffers;
-using MiningCore.Configuration;
-using MiningCore.JsonRpc;
-using MiningCore.Time;
-using MiningCore.Util;
-using NetUV.Core.Handles;
-using NetUV.Core.Native;
-using Newtonsoft.Json;
-using NLog;
-using Contract = MiningCore.Contracts.Contract;
-
-namespace MiningCore.Stratum
-{
-    public abstract class StratumServer
-    {
-        protected StratumServer(IComponentContext ctx, IMasterClock clock)
-        {
-            Contract.RequiresNonNull(ctx, nameof(ctx));
-            Contract.RequiresNonNull(clock, nameof(clock));
-
-            this.ctx = ctx;
-            this.clock = clock;
-        }
-
-        protected readonly Dictionary<string, StratumClient> clients = new Dictionary<string, StratumClient>();
-
-        protected readonly IComponentContext ctx;
-        protected readonly IMasterClock clock;
-        protected readonly Dictionary<int, Tcp> ports = new Dictionary<int, Tcp>();
-        protected ClusterConfig clusterConfig;
-        protected IBanManager banManager;
-        protected bool disableConnectionLogging = false;
-        protected ILogger logger;
-        private Async loopStop;
-
-        protected abstract string LogCat { get; }
-
-        public void StartListeners(string id, params (IPEndPoint IPEndPoint, TcpProxyProtocolConfig ProxyProtocol)[] stratumPorts)
-        {
-            Contract.RequiresNonNull(stratumPorts, nameof(stratumPorts));
-
-            // all ports get serviced by a single loop thread, actual work is dispatched to taskpool threads
-            var thread = new Thread(_ =>
-            {
-                var loop = new Loop();
-
-                // loop thread must be terminated from within
-                loopStop = loop.CreateAsync((handle) =>
-                {
-                    loop.Stop();
-
-                    handle.Dispose();
-                });
-
-                try
-                {
-                    foreach (var endpoint in stratumPorts)
-                    {
-                        var tcp = loop.CreateTcp()
-                            .NoDelay(true)
-                            .SimultaneousAccepts(false)
-                            .Listen(endpoint.IPEndPoint, (con, ex) =>
-                            {
-                                if (ex == null)
-                                    OnClientConnected(con, endpoint, loop);
-                                else
-                                    logger.Error(() => $"[{LogCat}] Connection error state: {ex.Message}");
-                            });
-
-                        lock (ports)
-                        {
-<<<<<<< HEAD
-                            ports[endpoint.IPEndPoint.Port] = listener;
-=======
-                            ports[endpoint.IPEndPoint.Port] = tcp;
->>>>>>> 1801e342
-                        }
-
-                        logger.Info(() => $"[{LogCat}] Stratum ports {endpoint.IPEndPoint.Address}:{endpoint.IPEndPoint.Port} online");
-                    }
-
-<<<<<<< HEAD
-                    logger.Info(() => $"[{LogCat}] Stratum port {endpoint.IPEndPoint.Address}:{endpoint.IPEndPoint.Port} online");
-=======
-                    // Go
-                    loop.RunDefault();
->>>>>>> 1801e342
-
-                    // Done
-                    loop.Dispose();
-
-<<<<<<< HEAD
-                    catch(Exception ex)
-                    {
-                        logger.Error(ex, $"[{LogCat}] {ex}");
-                    }
-                }) { Name = $"UvLoopThread {id}:{endpoint.IPEndPoint.Port}" };
-=======
-                    logger.Info(() => $"[{LogCat}] Stratum stopped");
-                }
->>>>>>> 1801e342
-
-                catch(Exception ex)
-                {
-                    logger.Error(ex, $"[{LogCat}] {ex}");
-                }
-            }) { Name = $"UvLoopThread [{id.ToUpper()}]" };
-
-            thread.Start();
-        }
-
-        public void StopListeners()
-        {
-            loopStop.Send();
-        }
-
-        private void OnClientConnected(Tcp con, (IPEndPoint IPEndPoint, TcpProxyProtocolConfig ProxyProtocol) endpointConfig, Loop loop)
-        {
-            try
-            {
-                var remoteEndPoint = con.GetPeerEndPoint();
-
-                // get rid of banned clients as early as possible
-                if (banManager?.IsBanned(remoteEndPoint.Address) == true)
-                {
-                    logger.Debug(() => $"[{LogCat}] Disconnecting banned ip {remoteEndPoint.Address}");
-                    con.Dispose();
-                    return;
-                }
-
-                var connectionId = CorrelationIdGenerator.GetNextId();
-                logger.Debug(() => $"[{LogCat}] Accepting connection [{connectionId}] from {remoteEndPoint.Address}:{remoteEndPoint.Port}");
-
-                // setup client connection
-                con.KeepAlive(true, 1);
-
-                // setup client
-                var client = new StratumClient();
-
-                client.Init(loop, con, ctx, clock, endpointConfig, connectionId,
-                    data => Task.Run(()=> OnReceive(client, data)),
-                    () => OnReceiveComplete(client),
-                    ex => OnReceiveError(client, ex));
-
-                // register client
-                lock(clients)
-                {
-                    clients[connectionId] = client;
-                }
-
-                OnConnect(client);
-            }
-
-            catch(Exception ex)
-            {
-                logger.Error(ex, () => nameof(OnClientConnected));
-            }
-        }
-
-        protected async void OnReceive(StratumClient client, PooledArraySegment<byte> data)
-        {
-            using (data)
-            {
-                JsonRpcRequest request = null;
-
-                try
-                {
-                    // boot pre-connected clients
-                    if (banManager?.IsBanned(client.RemoteEndpoint.Address) == true)
-                    {
-                        logger.Info(() => $"[{LogCat}] [{client.ConnectionId}] Disconnecting banned client @ {client.RemoteEndpoint.Address}");
-                        DisconnectClient(client);
-                        return;
-                    }
-
-                    // de-serialize
-                    logger.Trace(() => $"[{LogCat}] [{client.ConnectionId}] Received request data: {StratumConstants.Encoding.GetString(data.Array, 0, data.Size)}");
-                    request = client.DeserializeRequest(data);
-
-                    // dispatch
-                    if (request != null)
-                    {
-                        logger.Debug(() => $"[{LogCat}] [{client.ConnectionId}] Dispatching request '{request.Method}' [{request.Id}]");
-                        await OnRequestAsync(client, new Timestamped<JsonRpcRequest>(request, clock.Now));
-                    }
-
-                    else
-                        logger.Trace(() => $"[{LogCat}] [{client.ConnectionId}] Unable to deserialize request");
-                }
-
-                catch (JsonReaderException jsonEx)
-                {
-                    // junk received (no valid json)
-                    logger.Error(() => $"[{LogCat}] [{client.ConnectionId}] Connection json error state: {jsonEx.Message}");
-
-                    if (clusterConfig.Banning?.BanOnJunkReceive.HasValue == false || clusterConfig.Banning?.BanOnJunkReceive == true)
-                    {
-                        logger.Info(() => $"[{LogCat}] [{client.ConnectionId}] Banning client for sending junk");
-                        banManager?.Ban(client.RemoteEndpoint.Address, TimeSpan.FromMinutes(30));
-                    }
-                }
-
-                catch (Exception ex)
-                {
-                    var innerEx = ex.InnerException != null ? ": " + ex : "";
-
-                    if (request != null)
-                        logger.Error(ex, () => $"[{LogCat}] [{client.ConnectionId}] Error processing request {request.Method} [{request.Id}]{innerEx}");
-                    else
-                        logger.Error(ex, () => $"[{LogCat}] [{client.ConnectionId}] Error processing request{innerEx}");
-                }
-            }
-        }
-
-        protected virtual void OnReceiveError(StratumClient client, Exception ex)
-        {
-            switch (ex)
-            {
-                case OperationException opEx:
-                    // log everything but ECONNRESET which just indicates the client disconnecting
-                    if (opEx.ErrorCode != ErrorCode.ECONNRESET)
-                        logger.Error(() => $"[{LogCat}] [{client.ConnectionId}] Connection error state: {ex.Message}");
-                    break;
-
-                default:
-                    logger.Error(() => $"[{LogCat}] [{client.ConnectionId}] Connection error state: {ex.Message}");
-                    break;
-            }
-
-            DisconnectClient(client);
-        }
-
-        protected virtual void OnReceiveComplete(StratumClient client)
-        {
-            logger.Debug(() => $"[{LogCat}] [{client.ConnectionId}] Received EOF");
-
-            DisconnectClient(client);
-        }
-
-        protected virtual void DisconnectClient(StratumClient client)
-        {
-            Contract.RequiresNonNull(client, nameof(client));
-
-            var subscriptionId = client.ConnectionId;
-
-            client.Disconnect();
-
-            if (!string.IsNullOrEmpty(subscriptionId))
-            {
-                // unregister client
-                lock(clients)
-                {
-                    clients.Remove(subscriptionId);
-                }
-            }
-
-            OnDisconnect(subscriptionId);
-        }
-
-        protected void ForEachClient(Action<StratumClient> action)
-        {
-            StratumClient[] tmp;
-
-            lock(clients)
-            {
-                tmp = clients.Values.ToArray();
-            }
-
-            foreach(var client in tmp)
-            {
-                try
-                {
-                    action(client);
-                }
-
-                catch(Exception ex)
-                {
-                    logger.Error(ex);
-                }
-            }
-        }
-
-        protected abstract void OnConnect(StratumClient client);
-
-        protected virtual void OnDisconnect(string subscriptionId)
-        {
-        }
-
-        protected abstract Task OnRequestAsync(StratumClient client,
-            Timestamped<JsonRpcRequest> request);
-    }
-}
+﻿/*
+Copyright 2017 Coin Foundry (coinfoundry.org)
+Authors: Oliver Weichhold (oliver@weichhold.com)
+
+Permission is hereby granted, free of charge, to any person obtaining a copy of this software and
+associated documentation files (the "Software"), to deal in the Software without restriction,
+including without limitation the rights to use, copy, modify, merge, publish, distribute, sublicense,
+and/or sell copies of the Software, and to permit persons to whom the Software is furnished to do so,
+subject to the following conditions:
+
+The above copyright notice and this permission notice shall be included in all copies or substantial
+portions of the Software.
+
+THE SOFTWARE IS PROVIDED "AS IS", WITHOUT WARRANTY OF ANY KIND, EXPRESS OR IMPLIED, INCLUDING BUT NOT
+LIMITED TO THE WARRANTIES OF MERCHANTABILITY, FITNESS FOR A PARTICULAR PURPOSE AND NONINFRINGEMENT.
+IN NO EVENT SHALL THE AUTHORS OR COPYRIGHT HOLDERS BE LIABLE FOR ANY CLAIM, DAMAGES OR OTHER LIABILITY,
+WHETHER IN AN ACTION OF CONTRACT, TORT OR OTHERWISE, ARISING FROM, OUT OF OR IN CONNECTION WITH THE
+SOFTWARE OR THE USE OR OTHER DEALINGS IN THE SOFTWARE.
+*/
+
+using System;
+using System.Collections.Concurrent;
+using System.Collections.Generic;
+using System.Linq;
+using System.Net;
+using System.Reactive;
+using System.Threading;
+using System.Threading.Tasks;
+using Autofac;
+using MiningCore.Banning;
+using MiningCore.Buffers;
+using MiningCore.Configuration;
+using MiningCore.JsonRpc;
+using MiningCore.Time;
+using MiningCore.Util;
+using NetUV.Core.Handles;
+using NetUV.Core.Native;
+using Newtonsoft.Json;
+using NLog;
+using Contract = MiningCore.Contracts.Contract;
+
+namespace MiningCore.Stratum
+{
+    public abstract class StratumServer
+    {
+        protected StratumServer(IComponentContext ctx, IMasterClock clock)
+        {
+            Contract.RequiresNonNull(ctx, nameof(ctx));
+            Contract.RequiresNonNull(clock, nameof(clock));
+
+            this.ctx = ctx;
+            this.clock = clock;
+        }
+
+        protected readonly Dictionary<string, StratumClient> clients = new Dictionary<string, StratumClient>();
+
+        protected readonly IComponentContext ctx;
+        protected readonly IMasterClock clock;
+        protected readonly Dictionary<int, Tcp> ports = new Dictionary<int, Tcp>();
+        protected ClusterConfig clusterConfig;
+        protected IBanManager banManager;
+        protected bool disableConnectionLogging = false;
+        protected ILogger logger;
+        private Async loopStop;
+
+        protected abstract string LogCat { get; }
+
+        public void StartListeners(string id, params (IPEndPoint IPEndPoint, TcpProxyProtocolConfig ProxyProtocol)[] stratumPorts)
+        {
+            Contract.RequiresNonNull(stratumPorts, nameof(stratumPorts));
+
+            // all ports get serviced by a single loop thread, actual work is dispatched to taskpool threads
+            var thread = new Thread(_ =>
+            {
+                var loop = new Loop();
+
+                // loop thread must be terminated from within
+                loopStop = loop.CreateAsync((handle) =>
+                {
+                    loop.Stop();
+
+                    handle.Dispose();
+                });
+
+                try
+                {
+                    foreach (var endpoint in stratumPorts)
+                    {
+                        var tcp = loop.CreateTcp()
+                            .NoDelay(true)
+                            .SimultaneousAccepts(false)
+                            .Listen(endpoint.IPEndPoint, (con, ex) =>
+                            {
+                                if (ex == null)
+                                    OnClientConnected(con, endpoint, loop);
+                                else
+                                    logger.Error(() => $"[{LogCat}] Connection error state: {ex.Message}");
+                            });
+
+                        lock (ports)
+                        {
+                            ports[endpoint.IPEndPoint.Port] = tcp;
+                        }
+
+                        logger.Info(() => $"[{LogCat}] Stratum ports {endpoint.IPEndPoint.Address}:{endpoint.IPEndPoint.Port} online");
+                    }
+
+                    // Go
+                    loop.RunDefault();
+
+                    // Done
+                    loop.Dispose();
+
+                    logger.Info(() => $"[{LogCat}] Stratum stopped");
+                }
+
+                catch(Exception ex)
+                {
+                    logger.Error(ex, $"[{LogCat}] {ex}");
+                }
+            }) { Name = $"UvLoopThread [{id.ToUpper()}]" };
+
+            thread.Start();
+        }
+
+        public void StopListeners()
+        {
+            loopStop.Send();
+        }
+
+        private void OnClientConnected(Tcp con, (IPEndPoint IPEndPoint, TcpProxyProtocolConfig ProxyProtocol) endpointConfig, Loop loop)
+        {
+            try
+            {
+                var remoteEndPoint = con.GetPeerEndPoint();
+
+                // get rid of banned clients as early as possible
+                if (banManager?.IsBanned(remoteEndPoint.Address) == true)
+                {
+                    logger.Debug(() => $"[{LogCat}] Disconnecting banned ip {remoteEndPoint.Address}");
+                    con.Dispose();
+                    return;
+                }
+
+                var connectionId = CorrelationIdGenerator.GetNextId();
+                logger.Debug(() => $"[{LogCat}] Accepting connection [{connectionId}] from {remoteEndPoint.Address}:{remoteEndPoint.Port}");
+
+                // setup client connection
+                con.KeepAlive(true, 1);
+
+                // setup client
+                var client = new StratumClient();
+
+                client.Init(loop, con, ctx, clock, endpointConfig, connectionId,
+                    data => Task.Run(()=> OnReceive(client, data)),
+                    () => OnReceiveComplete(client),
+                    ex => OnReceiveError(client, ex));
+
+                // register client
+                lock(clients)
+                {
+                    clients[connectionId] = client;
+                }
+
+                OnConnect(client);
+            }
+
+            catch(Exception ex)
+            {
+                logger.Error(ex, () => nameof(OnClientConnected));
+            }
+        }
+
+        protected async void OnReceive(StratumClient client, PooledArraySegment<byte> data)
+        {
+            using (data)
+            {
+                JsonRpcRequest request = null;
+
+                try
+                {
+                    // boot pre-connected clients
+                    if (banManager?.IsBanned(client.RemoteEndpoint.Address) == true)
+                    {
+                        logger.Info(() => $"[{LogCat}] [{client.ConnectionId}] Disconnecting banned client @ {client.RemoteEndpoint.Address}");
+                        DisconnectClient(client);
+                        return;
+                    }
+
+                    // de-serialize
+                    logger.Trace(() => $"[{LogCat}] [{client.ConnectionId}] Received request data: {StratumConstants.Encoding.GetString(data.Array, 0, data.Size)}");
+                    request = client.DeserializeRequest(data);
+
+                    // dispatch
+                    if (request != null)
+                    {
+                        logger.Debug(() => $"[{LogCat}] [{client.ConnectionId}] Dispatching request '{request.Method}' [{request.Id}]");
+                        await OnRequestAsync(client, new Timestamped<JsonRpcRequest>(request, clock.Now));
+                    }
+
+                    else
+                        logger.Trace(() => $"[{LogCat}] [{client.ConnectionId}] Unable to deserialize request");
+                }
+
+                catch (JsonReaderException jsonEx)
+                {
+                    // junk received (no valid json)
+                    logger.Error(() => $"[{LogCat}] [{client.ConnectionId}] Connection json error state: {jsonEx.Message}");
+
+                    if (clusterConfig.Banning?.BanOnJunkReceive.HasValue == false || clusterConfig.Banning?.BanOnJunkReceive == true)
+                    {
+                        logger.Info(() => $"[{LogCat}] [{client.ConnectionId}] Banning client for sending junk");
+                        banManager?.Ban(client.RemoteEndpoint.Address, TimeSpan.FromMinutes(30));
+                    }
+                }
+
+                catch (Exception ex)
+                {
+                    var innerEx = ex.InnerException != null ? ": " + ex : "";
+
+                    if (request != null)
+                        logger.Error(ex, () => $"[{LogCat}] [{client.ConnectionId}] Error processing request {request.Method} [{request.Id}]{innerEx}");
+                    else
+                        logger.Error(ex, () => $"[{LogCat}] [{client.ConnectionId}] Error processing request{innerEx}");
+                }
+            }
+        }
+
+        protected virtual void OnReceiveError(StratumClient client, Exception ex)
+        {
+            switch (ex)
+            {
+                case OperationException opEx:
+                    // log everything but ECONNRESET which just indicates the client disconnecting
+                    if (opEx.ErrorCode != ErrorCode.ECONNRESET)
+                        logger.Error(() => $"[{LogCat}] [{client.ConnectionId}] Connection error state: {ex.Message}");
+                    break;
+
+                default:
+                    logger.Error(() => $"[{LogCat}] [{client.ConnectionId}] Connection error state: {ex.Message}");
+                    break;
+            }
+
+            DisconnectClient(client);
+        }
+
+        protected virtual void OnReceiveComplete(StratumClient client)
+        {
+            logger.Debug(() => $"[{LogCat}] [{client.ConnectionId}] Received EOF");
+
+            DisconnectClient(client);
+        }
+
+        protected virtual void DisconnectClient(StratumClient client)
+        {
+            Contract.RequiresNonNull(client, nameof(client));
+
+            var subscriptionId = client.ConnectionId;
+
+            client.Disconnect();
+
+            if (!string.IsNullOrEmpty(subscriptionId))
+            {
+                // unregister client
+                lock(clients)
+                {
+                    clients.Remove(subscriptionId);
+                }
+            }
+
+            OnDisconnect(subscriptionId);
+        }
+
+        protected void ForEachClient(Action<StratumClient> action)
+        {
+            StratumClient[] tmp;
+
+            lock(clients)
+            {
+                tmp = clients.Values.ToArray();
+            }
+
+            foreach(var client in tmp)
+            {
+                try
+                {
+                    action(client);
+                }
+
+                catch(Exception ex)
+                {
+                    logger.Error(ex);
+                }
+            }
+        }
+
+        protected abstract void OnConnect(StratumClient client);
+
+        protected virtual void OnDisconnect(string subscriptionId)
+        {
+        }
+
+        protected abstract Task OnRequestAsync(StratumClient client,
+            Timestamped<JsonRpcRequest> request);
+    }
+}